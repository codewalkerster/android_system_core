--- conflicted
+++ resolved
@@ -61,15 +61,9 @@
 LOCAL_SRC_FILES_mips := $(PIXELFLINGER_SRC_FILES_mips)
 LOCAL_CFLAGS := $(PIXELFLINGER_CFLAGS)
 LOCAL_EXPORT_C_INCLUDE_DIRS := $(LOCAL_PATH)/include
-<<<<<<< HEAD
-LOCAL_C_INCLUDES += $(LOCAL_EXPORT_C_INCLUDE_DIRS)
-LOCAL_SHARED_LIBRARIES := libcutils liblog libutils
-LOCAL_C_INCLUDES += external/safe-iop/include
-=======
 LOCAL_C_INCLUDES += $(LOCAL_EXPORT_C_INCLUDE_DIRS) \
 		    external/safe-iop/include
 LOCAL_SHARED_LIBRARIES := libcutils liblog libutils
->>>>>>> 1435a02f
 
 # Really this should go away entirely or at least not depend on
 # libhardware, but this at least gets us built.
