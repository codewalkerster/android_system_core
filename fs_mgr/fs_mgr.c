/*
 * Copyright (C) 2012 The Android Open Source Project
 *
 * Licensed under the Apache License, Version 2.0 (the "License");
 * you may not use this file except in compliance with the License.
 * You may obtain a copy of the License at
 *
 *      http://www.apache.org/licenses/LICENSE-2.0
 *
 * Unless required by applicable law or agreed to in writing, software
 * distributed under the License is distributed on an "AS IS" BASIS,
 * WITHOUT WARRANTIES OR CONDITIONS OF ANY KIND, either express or implied.
 * See the License for the specific language governing permissions and
 * limitations under the License.
 */

#include <stdio.h>
#include <stdlib.h>
#include <string.h>
#include <unistd.h>
#include <fcntl.h>
#include <ctype.h>
#include <sys/mount.h>
#include <sys/stat.h>
#include <errno.h>
#include <sys/types.h>
#include <sys/wait.h>
#include <libgen.h>
#include <time.h>
#include <sys/swap.h>
#include <dirent.h>
#include <ext4.h>
#include <ext4_sb.h>
#include <ext4_crypt_init_extensions.h>

#include <selinux/selinux.h>
#include <selinux/label.h>

#include <linux/loop.h>
#include <private/android_filesystem_config.h>
#include <cutils/android_reboot.h>
#include <cutils/partition_utils.h>
#include <cutils/properties.h>
#include <logwrap/logwrap.h>

#include "mincrypt/rsa.h"
#include "mincrypt/sha.h"
#include "mincrypt/sha256.h"

#include "ext4_utils.h"
#include "wipe.h"

#include "fs_mgr_priv.h"
#include "fs_mgr_priv_verity.h"
#include "make_ext4fs.h"

#define KEY_LOC_PROP   "ro.crypto.keyfile.userdata"
#define KEY_IN_FOOTER  "footer"

#define E2FSCK_BIN      "/system/bin/e2fsck"
#define F2FS_FSCK_BIN  "/system/bin/fsck.f2fs"
#define MKSWAP_BIN      "/system/bin/mkswap"

#define FSCK_LOG_FILE   "/dev/fscklogs/log"

#define ZRAM_CONF_DEV   "/sys/block/zram0/disksize"

#define ARRAY_SIZE(a) (sizeof(a) / sizeof(*(a)))

/*
 * gettime() - returns the time in seconds of the system's monotonic clock or
 * zero on error.
 */
static time_t gettime(void)
{
    struct timespec ts;
    int ret;

    ret = clock_gettime(CLOCK_MONOTONIC, &ts);
    if (ret < 0) {
        ERROR("clock_gettime(CLOCK_MONOTONIC) failed: %s\n", strerror(errno));
        return 0;
    }

    return ts.tv_sec;
}

static int wait_for_file(const char *filename, int timeout)
{
    struct stat info;
    time_t timeout_time = gettime() + timeout;
    int ret = -1;

    while (gettime() < timeout_time && ((ret = stat(filename, &info)) < 0))
        usleep(10000);

    return ret;
}

static void check_fs(char *blk_device, char *fs_type, char *target)
{
    int status;
    int ret;
    long tmpmnt_flags = MS_NOATIME | MS_NOEXEC | MS_NOSUID;
    char *tmpmnt_opts = "nomblk_io_submit,errors=remount-ro";
    char *e2fsck_argv[] = {
        E2FSCK_BIN,
        "-y",
        blk_device
    };

    /* Check for the types of filesystems we know how to check */
    if (!strcmp(fs_type, "ext2") || !strcmp(fs_type, "ext3") || !strcmp(fs_type, "ext4")) {
        /*
         * First try to mount and unmount the filesystem.  We do this because
         * the kernel is more efficient than e2fsck in running the journal and
         * processing orphaned inodes, and on at least one device with a
         * performance issue in the emmc firmware, it can take e2fsck 2.5 minutes
         * to do what the kernel does in about a second.
         *
         * After mounting and unmounting the filesystem, run e2fsck, and if an
         * error is recorded in the filesystem superblock, e2fsck will do a full
         * check.  Otherwise, it does nothing.  If the kernel cannot mount the
         * filesytsem due to an error, e2fsck is still run to do a full check
         * fix the filesystem.
         */
        errno = 0;
        ret = mount(blk_device, target, fs_type, tmpmnt_flags, tmpmnt_opts);
        INFO("%s(): mount(%s,%s,%s)=%d: %s\n",
             __func__, blk_device, target, fs_type, ret, strerror(errno));
        if (!ret) {
            int i;
            for (i = 0; i < 5; i++) {
                // Try to umount 5 times before continuing on.
                // Should we try rebooting if all attempts fail?
                int result = umount(target);
                if (result == 0) {
                    INFO("%s(): unmount(%s) succeeded\n", __func__, target);
                    break;
                }
                ERROR("%s(): umount(%s)=%d: %s\n", __func__, target, result, strerror(errno));
                sleep(1);
            }
        }

        /*
         * Some system images do not have e2fsck for licensing reasons
         * (e.g. recent SDK system images). Detect these and skip the check.
         */
        if (access(E2FSCK_BIN, X_OK)) {
            INFO("Not running %s on %s (executable not in system image)\n",
                 E2FSCK_BIN, blk_device);
        } else {
            INFO("Running %s on %s\n", E2FSCK_BIN, blk_device);

            ret = android_fork_execvp_ext(ARRAY_SIZE(e2fsck_argv), e2fsck_argv,
                                        &status, true, LOG_KLOG | LOG_FILE,
                                        true, FSCK_LOG_FILE);

            if (ret < 0) {
                /* No need to check for error in fork, we can't really handle it now */
                ERROR("Failed trying to run %s\n", E2FSCK_BIN);
            }
        }
    } else if (!strcmp(fs_type, "f2fs")) {
            char *f2fs_fsck_argv[] = {
                    F2FS_FSCK_BIN,
                    "-f",
                    blk_device
            };
        INFO("Running %s -f %s\n", F2FS_FSCK_BIN, blk_device);

        ret = android_fork_execvp_ext(ARRAY_SIZE(f2fs_fsck_argv), f2fs_fsck_argv,
                                      &status, true, LOG_KLOG | LOG_FILE,
                                      true, FSCK_LOG_FILE);
        if (ret < 0) {
            /* No need to check for error in fork, we can't really handle it now */
            ERROR("Failed trying to run %s\n", F2FS_FSCK_BIN);
        }
    }

    return;
}

static void remove_trailing_slashes(char *n)
{
    int len;

    len = strlen(n) - 1;
    while ((*(n + len) == '/') && len) {
      *(n + len) = '\0';
      len--;
    }
}

/*
 * Mark the given block device as read-only, using the BLKROSET ioctl.
 * Return 0 on success, and -1 on error.
 */
int fs_mgr_set_blk_ro(const char *blockdev)
{
    int fd;
    int rc = -1;
    int ON = 1;

    fd = TEMP_FAILURE_RETRY(open(blockdev, O_RDONLY | O_CLOEXEC));
    if (fd < 0) {
        // should never happen
        return rc;
    }

    rc = ioctl(fd, BLKROSET, &ON);
    close(fd);

    return rc;
}

/*
 * __mount(): wrapper around the mount() system call which also
 * sets the underlying block device to read-only if the mount is read-only.
 * See "man 2 mount" for return values.
 */
static int __mount(const char *source, const char *target, const struct fstab_rec *rec)
{
    unsigned long mountflags = rec->flags;
    int ret;
    int save_errno;

    /* We need this because sometimes we have legacy symlinks
     * that are lingering around and need cleaning up.
     */
    struct stat info;
    if (!lstat(target, &info))
        if ((info.st_mode & S_IFMT) == S_IFLNK)
            unlink(target);
    mkdir(target, 0755);
    ret = mount(source, target, rec->fs_type, mountflags, rec->fs_options);
    save_errno = errno;
    INFO("%s(source=%s,target=%s,type=%s)=%d\n", __func__, source, target, rec->fs_type, ret);
    if ((ret == 0) && (mountflags & MS_RDONLY) != 0) {
        fs_mgr_set_blk_ro(source);
    }
    errno = save_errno;
    return ret;
}

static int fs_match(char *in1, char *in2)
{
    char *n1;
    char *n2;
    int ret;

    n1 = strdup(in1);
    n2 = strdup(in2);

    remove_trailing_slashes(n1);
    remove_trailing_slashes(n2);

    ret = !strcmp(n1, n2);

    free(n1);
    free(n2);

    return ret;
}

static int device_is_debuggable() {
    int ret = -1;
    char value[PROP_VALUE_MAX];
    ret = __system_property_get("ro.debuggable", value);
    if (ret < 0)
        return ret;
    return strcmp(value, "1") ? 0 : 1;
}

static int device_is_secure() {
    int ret = -1;
    char value[PROP_VALUE_MAX];
    ret = __system_property_get("ro.secure", value);
    /* If error, we want to fail secure */
    if (ret < 0)
        return 1;
    return strcmp(value, "0") ? 1 : 0;
}

static int device_is_force_encrypted() {
    int ret = -1;
    char value[PROP_VALUE_MAX];
    ret = __system_property_get("ro.vold.forceencryption", value);
    if (ret < 0)
        return 0;
    return strcmp(value, "1") ? 0 : 1;
}

/*
 * Tries to mount any of the consecutive fstab entries that match
 * the mountpoint of the one given by fstab->recs[start_idx].
 *
 * end_idx: On return, will be the last rec that was looked at.
 * attempted_idx: On return, will indicate which fstab rec
 *     succeeded. In case of failure, it will be the start_idx.
 * Returns
 *   -1 on failure with errno set to match the 1st mount failure.
 *   0 on success.
 */
static int mount_with_alternatives(struct fstab *fstab, int start_idx, int *end_idx, int *attempted_idx)
{
    int i;
    int mount_errno = 0;
    int mounted = 0;

    if (!end_idx || !attempted_idx || start_idx >= fstab->num_entries) {
      errno = EINVAL;
      if (end_idx) *end_idx = start_idx;
      if (attempted_idx) *end_idx = start_idx;
      return -1;
    }

    /* Hunt down an fstab entry for the same mount point that might succeed */
    for (i = start_idx;
         /* We required that fstab entries for the same mountpoint be consecutive */
         i < fstab->num_entries && !strcmp(fstab->recs[start_idx].mount_point, fstab->recs[i].mount_point);
         i++) {
            /*
             * Don't try to mount/encrypt the same mount point again.
             * Deal with alternate entries for the same point which are required to be all following
             * each other.
             */
            if (mounted) {
                ERROR("%s(): skipping fstab dup mountpoint=%s rec[%d].fs_type=%s already mounted as %s.\n", __func__,
                     fstab->recs[i].mount_point, i, fstab->recs[i].fs_type, fstab->recs[*attempted_idx].fs_type);
                continue;
            }

            if (fstab->recs[i].fs_mgr_flags & MF_CHECK) {
                check_fs(fstab->recs[i].blk_device, fstab->recs[i].fs_type,
                         fstab->recs[i].mount_point);
            }
            if (!__mount(fstab->recs[i].blk_device, fstab->recs[i].mount_point, &fstab->recs[i])) {
                *attempted_idx = i;
                mounted = 1;
                if (i != start_idx) {
                    ERROR("%s(): Mounted %s on %s with fs_type=%s instead of %s\n", __func__,
                         fstab->recs[i].blk_device, fstab->recs[i].mount_point, fstab->recs[i].fs_type,
                         fstab->recs[start_idx].fs_type);
                }
            } else {
                /* back up errno for crypto decisions */
                mount_errno = errno;
            }
    }

    /* Adjust i for the case where it was still withing the recs[] */
    if (i < fstab->num_entries) --i;

    *end_idx = i;
    if (!mounted) {
        *attempted_idx = start_idx;
        errno = mount_errno;
        return -1;
    }
    return 0;
}

<<<<<<< HEAD
void deal_patition_corrupt( struct fstab_rec * rec ) {
    char* device = rec->blk_device;
    char* mountpoint = rec->mount_point;
    char *fs_type = rec->fs_type;
    unsigned long flags = rec->flags;
    char *fs_options = rec->fs_options;

    if ( strcmp(mountpoint, "/data") == 0 ) { //if mount data fail,then set prop ro.init.mountdatafail to true,for notify user data has been destory
        ERROR("deal_patition_corrupt mount data fail,set ro.init.mountdatafail to true\n");
        property_set("ro.init.mountdatafail", "true");
    }
    else if ( strcmp(mountpoint, "/cache") == 0 ) { //if mount cache fail,then format the cache and mount cache again
        ERROR("deal_patition_corrupt mount cache fail,try format\n");
        int result = -1;
        struct selabel_handle *sehandle;
        struct selinux_opt seopts[] = {
            { SELABEL_OPT_PATH, "/file_contexts" }
        };

        sehandle = selabel_open(SELABEL_CTX_FILE, seopts, 1);

        if (!sehandle) {
            ERROR("No file_contexts\n");
        }

        result = make_ext4fs(device, 0, mountpoint, sehandle);
        if (result != 0) {
            ERROR("deal_patition_corrupt format_volume: make_extf4fs failed on %s, err[%s]\n", device, strerror(errno) );
        }

        if (sehandle) {
            selabel_close(sehandle);
        }

        //mount after format
        result = __mount(device, mountpoint, rec);
        if (result) {
            ERROR("deal_patition_corrupt __mount fail after make_ext4fs cache\n" );
        }
    }
}

static int u_read(int  fd, void*  buff, int  len)
{
    int  ret;
    do { ret = read(fd, buff, len); } while (ret < 0 && errno == EINTR);
    return ret;
}

static int f_read(const char*  filename, char* buff, size_t  buffsize)
{
    int  len = 0;
    int  fd  = open(filename, O_RDONLY);
    if (fd >= 0) {
        len = u_read(fd, buff, buffsize-1);
        close(fd);
    }
    buff[len > 0 ? len : 0] = 0;
    return len;
}

static int is_cache_ro()
{
    int ro = 0;
    char mounts[2048], *start, *end, *line;
    f_read("/proc/mounts", mounts, sizeof(mounts));
    start = mounts;

    while ( (end = strchr(start, '\n')))
    {
        line = start;
        *end++ = 0;
        start = end;

        if ( strstr( line, "/cache" ) != NULL )
        {
            if ( strstr( line, "ro," ) != NULL )
            {
                ERROR("init: cache partition is read-only!\n");
                ro = 1;
            }
=======
static int translate_ext_labels(struct fstab_rec *rec)
{
    DIR *blockdir = NULL;
    struct dirent *ent;
    char *label;
    size_t label_len;
    int ret = -1;

    if (strncmp(rec->blk_device, "LABEL=", 6))
        return 0;

    label = rec->blk_device + 6;
    label_len = strlen(label);

    if (label_len > 16) {
        ERROR("FS label is longer than allowed by filesystem\n");
        goto out;
    }


    blockdir = opendir("/dev/block");
    if (!blockdir) {
        ERROR("couldn't open /dev/block\n");
        goto out;
    }

    while ((ent = readdir(blockdir))) {
        int fd;
        char super_buf[1024];
        struct ext4_super_block *sb;

        if (ent->d_type != DT_BLK)
            continue;

        fd = openat(dirfd(blockdir), ent->d_name, O_RDONLY);
        if (fd < 0) {
            ERROR("Cannot open block device /dev/block/%s\n", ent->d_name);
            goto out;
        }

        if (TEMP_FAILURE_RETRY(lseek(fd, 1024, SEEK_SET)) < 0 ||
            TEMP_FAILURE_RETRY(read(fd, super_buf, 1024)) != 1024) {
            /* Probably a loopback device or something else without a readable
             * superblock.
             */
            close(fd);
            continue;
        }

        sb = (struct ext4_super_block *)super_buf;
        if (sb->s_magic != EXT4_SUPER_MAGIC) {
            INFO("/dev/block/%s not ext{234}\n", ent->d_name);
            continue;
        }

        if (!strncmp(label, sb->s_volume_name, label_len)) {
            char *new_blk_device;

            if (asprintf(&new_blk_device, "/dev/block/%s", ent->d_name) < 0) {
                ERROR("Could not allocate block device string\n");
                goto out;
            }

            INFO("resolved label %s to %s\n", rec->blk_device, new_blk_device);

            free(rec->blk_device);
            rec->blk_device = new_blk_device;
            ret = 0;
>>>>>>> bb0c180e
            break;
        }
    }

<<<<<<< HEAD
    //ERROR("init: is_cache_ro ret:%d\n",ro);

    return ro;
}

void deal_cache_ro(struct fstab_rec * rec) {
    char* blk_device = rec->blk_device;
    char* mount_point = rec->mount_point;
    char *fs_type = rec->fs_type;
    unsigned long flags = rec->flags;
    char *fs_options = rec->fs_options;

    if ( umount(mount_point) == 0 ) {
        int result = -1;
        struct selabel_handle *sehandle;
        struct selinux_opt seopts[] = {
            { SELABEL_OPT_PATH, "/file_contexts" }
        };

        sehandle = selabel_open(SELABEL_CTX_FILE, seopts, 1);

        if (!sehandle) {
            ERROR("No file_contexts\n");
        }
        result = make_ext4fs(blk_device, 0, mount_point, sehandle);
        if (result != 0) {
            ERROR("fs_mgr_mount_all check cache ro,format_volume: make_extf4fs failed on %s, err[%s]\n", blk_device, strerror(errno) );
        }
        if (sehandle) {
            selabel_close(sehandle);
        }

        result = __mount( blk_device, mount_point, rec );
        if (result) {
            ERROR("fs_mgr_mount_all check cache ro,re-mount failed on %s, %s, %s, flag=0x%lx, err[%s]\n", blk_device, mount_point, fs_type, flags, strerror(errno) );
        }
    } else {
        ERROR("fs_mgr_mount_all check cache ro,umount cache fail");
    }
=======
out:
    closedir(blockdir);
    return ret;
}

// Check to see if a mountable volume has encryption requirements
static int handle_encryptable(struct fstab *fstab, const struct fstab_rec* rec)
{
    /* If this is block encryptable, need to trigger encryption */
    if (   (rec->fs_mgr_flags & MF_FORCECRYPT)
        || (device_is_force_encrypted() && fs_mgr_is_encryptable(rec))) {
        if (umount(rec->mount_point) == 0) {
            return FS_MGR_MNTALL_DEV_NEEDS_ENCRYPTION;
        } else {
            WARNING("Could not umount %s (%s) - allow continue unencrypted\n",
                    rec->mount_point, strerror(errno));
            return FS_MGR_MNTALL_DEV_NOT_ENCRYPTED;
        }
    }

    // Deal with file level encryption
    if (rec->fs_mgr_flags & MF_FILEENCRYPTION) {
        // Default or not yet initialized encryption requires no more work here
        if (!e4crypt_non_default_key(rec->mount_point)) {
            INFO("%s is default file encrypted\n", rec->mount_point);
            return FS_MGR_MNTALL_DEV_DEFAULT_FILE_ENCRYPTED;
        }

        INFO("%s is non-default file encrypted\n", rec->mount_point);

        // Uses non-default key, so must unmount and set up temp file system
        if (umount(rec->mount_point)) {
            ERROR("Failed to umount %s - rebooting\n", rec->mount_point);
            return FS_MGR_MNTALL_FAIL;
        }

        if (fs_mgr_do_tmpfs_mount(rec->mount_point) != 0) {
            ERROR("Failed to mount a tmpfs at %s\n", rec->mount_point);
            return FS_MGR_MNTALL_FAIL;
        }

        // Mount data temporarily so we can access unencrypted dir
        char tmp_mnt[PATH_MAX];
        strlcpy(tmp_mnt, rec->mount_point, sizeof(tmp_mnt));
        strlcat(tmp_mnt, "/tmp_mnt", sizeof(tmp_mnt));
        if (mkdir(tmp_mnt, 0700)) {
            ERROR("Failed to create temp mount point\n");
            return FS_MGR_MNTALL_FAIL;
        }

        if (fs_mgr_do_mount(fstab, rec->mount_point,
                            rec->blk_device, tmp_mnt)) {
            ERROR("Error temp mounting encrypted file system\n");
            return FS_MGR_MNTALL_FAIL;
        }

        return FS_MGR_MNTALL_DEV_NON_DEFAULT_FILE_ENCRYPTED;
    }

    return FS_MGR_MNTALL_DEV_NOT_ENCRYPTED;
>>>>>>> bb0c180e
}

/* When multiple fstab records share the same mount_point, it will
 * try to mount each one in turn, and ignore any duplicates after a
 * first successful mount.
 * Returns -1 on error, and  FS_MGR_MNTALL_* otherwise.
 */
int fs_mgr_mount_all(struct fstab *fstab)
{
    int i = 0;
    int encryptable = FS_MGR_MNTALL_DEV_NOT_ENCRYPTED;
    int error_count = 0;
    int mret = -1;
    int mount_errno = 0;
    int attempted_idx = -1;

    if (!fstab) {
        return -1;
    }

    for (i = 0; i < fstab->num_entries; i++) {
        /* Don't mount entries that are managed by vold */
        if (fstab->recs[i].fs_mgr_flags & (MF_VOLDMANAGED | MF_RECOVERYONLY)) {
            continue;
        }

        /* Skip swap and raw partition entries such as boot, recovery, etc */
        if (!strcmp(fstab->recs[i].fs_type, "swap") ||
            !strcmp(fstab->recs[i].fs_type, "emmc") ||
            !strcmp(fstab->recs[i].fs_type, "mtd")) {
            continue;
        }

        /* Translate LABEL= file system labels into block devices */
        if (!strcmp(fstab->recs[i].fs_type, "ext2") ||
            !strcmp(fstab->recs[i].fs_type, "ext3") ||
            !strcmp(fstab->recs[i].fs_type, "ext4")) {
            int tret = translate_ext_labels(&fstab->recs[i]);
            if (tret < 0) {
                ERROR("Could not translate label to block device\n");
                continue;
            }
        }

        if (fstab->recs[i].fs_mgr_flags & MF_WAIT) {
            wait_for_file(fstab->recs[i].blk_device, WAIT_TIMEOUT);
        }

        if ((fstab->recs[i].fs_mgr_flags & MF_VERIFY) && device_is_secure()) {
            int rc = fs_mgr_setup_verity(&fstab->recs[i]);
            if (device_is_debuggable() && rc == FS_MGR_SETUP_VERITY_DISABLED) {
                INFO("Verity disabled");
            } else if (rc != FS_MGR_SETUP_VERITY_SUCCESS) {
                ERROR("Could not set up verified partition, skipping!\n");
                continue;
            }
        }
        int last_idx_inspected;
        int top_idx = i;

        mret = mount_with_alternatives(fstab, i, &last_idx_inspected, &attempted_idx);
        i = last_idx_inspected;
        mount_errno = errno;

        /* Deal with encryptability. */
        if (!mret) {
            int status = handle_encryptable(fstab, &fstab->recs[attempted_idx]);

            if (status == FS_MGR_MNTALL_FAIL) {
                /* Fatal error - no point continuing */
                return status;
            }

            if (status != FS_MGR_MNTALL_DEV_NOT_ENCRYPTED) {
                if (encryptable != FS_MGR_MNTALL_DEV_NOT_ENCRYPTED) {
                    // Log and continue
                    ERROR("Only one encryptable/encrypted partition supported\n");
                }
                encryptable = status;
            }

<<<<<<< HEAD
            //if cache mount success, check if cache mount as readonly. if so, umount cache, format cache and then mount cache again
            if ( (strcmp(fstab->recs[attempted_idx].mount_point, "/cache") == 0) && (is_cache_ro() == 1) ) {
               deal_cache_ro( &(fstab->recs[attempted_idx]) );
            }

=======
>>>>>>> bb0c180e
            /* Success!  Go get the next one */
            continue;
        }

        /* mount(2) returned an error, handle the encryptable/formattable case */
        bool wiped = partition_wiped(fstab->recs[top_idx].blk_device);
        if (mret && mount_errno != EBUSY && mount_errno != EACCES &&
            fs_mgr_is_formattable(&fstab->recs[top_idx]) && wiped) {
            /* top_idx and attempted_idx point at the same partition, but sometimes
             * at two different lines in the fstab.  Use the top one for formatting
             * as that is the preferred one.
             */
            ERROR("%s(): %s is wiped and %s %s is formattable. Format it.\n", __func__,
                  fstab->recs[top_idx].blk_device, fstab->recs[top_idx].mount_point,
                  fstab->recs[top_idx].fs_type);
            if (fs_mgr_is_encryptable(&fstab->recs[top_idx]) &&
                strcmp(fstab->recs[top_idx].key_loc, KEY_IN_FOOTER)) {
                int fd = open(fstab->recs[top_idx].key_loc, O_WRONLY, 0644);
                if (fd >= 0) {
                    INFO("%s(): also wipe %s\n", __func__, fstab->recs[top_idx].key_loc);
                    wipe_block_device(fd, get_file_size(fd));
                    close(fd);
                } else {
                    ERROR("%s(): %s wouldn't open (%s)\n", __func__,
                          fstab->recs[top_idx].key_loc, strerror(errno));
                }
            }
            if (fs_mgr_do_format(&fstab->recs[top_idx]) == 0) {
                /* Let's replay the mount actions. */
                i = top_idx - 1;
                continue;
            }
        }
        if (mret && mount_errno != EBUSY && mount_errno != EACCES &&
            fs_mgr_is_encryptable(&fstab->recs[attempted_idx])) {
            if (wiped) {
                ERROR("%s(): %s is wiped and %s %s is encryptable. Suggest recovery...\n", __func__,
                      fstab->recs[attempted_idx].blk_device, fstab->recs[attempted_idx].mount_point,
                      fstab->recs[attempted_idx].fs_type);
                encryptable = FS_MGR_MNTALL_DEV_NEEDS_RECOVERY;
                continue;
            } else {
                /* Need to mount a tmpfs at this mountpoint for now, and set
                 * properties that vold will query later for decrypting
                 */
                ERROR("%s(): possibly an encryptable blkdev %s for mount %s type %s )\n", __func__,
                      fstab->recs[attempted_idx].blk_device, fstab->recs[attempted_idx].mount_point,
                      fstab->recs[attempted_idx].fs_type);
                if (fs_mgr_do_tmpfs_mount(fstab->recs[attempted_idx].mount_point) < 0) {
                    ++error_count;
                    continue;
                }
            }
            encryptable = FS_MGR_MNTALL_DEV_MIGHT_BE_ENCRYPTED;
        } else {
            ERROR("Failed to mount an un-encryptable or wiped partition on"
                   "%s at %s options: %s error: %s\n",
                   fstab->recs[attempted_idx].blk_device, fstab->recs[attempted_idx].mount_point,
                   fstab->recs[attempted_idx].fs_options, strerror(mount_errno));
            deal_patition_corrupt( &(fstab->recs[attempted_idx]) );
            ++error_count;
            continue;
        }
    }

    if (error_count) {
        return -1;
    } else {
        return encryptable;
    }
}

/* If tmp_mount_point is non-null, mount the filesystem there.  This is for the
 * tmp mount we do to check the user password
 * If multiple fstab entries are to be mounted on "n_name", it will try to mount each one
 * in turn, and stop on 1st success, or no more match.
 */
int fs_mgr_do_mount(struct fstab *fstab, char *n_name, char *n_blk_device,
                    char *tmp_mount_point)
{
    int i = 0;
    int ret = FS_MGR_DOMNT_FAILED;
    int mount_errors = 0;
    int first_mount_errno = 0;
    char *m;

    if (!fstab) {
        return ret;
    }

    for (i = 0; i < fstab->num_entries; i++) {
        if (!fs_match(fstab->recs[i].mount_point, n_name)) {
            continue;
        }

        /* We found our match */
        /* If this swap or a raw partition, report an error */
        if (!strcmp(fstab->recs[i].fs_type, "swap") ||
            !strcmp(fstab->recs[i].fs_type, "emmc") ||
            !strcmp(fstab->recs[i].fs_type, "mtd")) {
            ERROR("Cannot mount filesystem of type %s on %s\n",
                  fstab->recs[i].fs_type, n_blk_device);
            goto out;
        }

        /* First check the filesystem if requested */
        if (fstab->recs[i].fs_mgr_flags & MF_WAIT) {
            wait_for_file(n_blk_device, WAIT_TIMEOUT);
        }

        if (fstab->recs[i].fs_mgr_flags & MF_CHECK) {
            check_fs(n_blk_device, fstab->recs[i].fs_type,
                     fstab->recs[i].mount_point);
        }

        if ((fstab->recs[i].fs_mgr_flags & MF_VERIFY) && device_is_secure()) {
            int rc = fs_mgr_setup_verity(&fstab->recs[i]);
            if (device_is_debuggable() && rc == FS_MGR_SETUP_VERITY_DISABLED) {
                INFO("Verity disabled");
            } else if (rc != FS_MGR_SETUP_VERITY_SUCCESS) {
                ERROR("Could not set up verified partition, skipping!\n");
                continue;
            }
        }

        /* Now mount it where requested */
        if (tmp_mount_point) {
            m = tmp_mount_point;
        } else {
            m = fstab->recs[i].mount_point;
        }
        if (__mount(n_blk_device, m, &fstab->recs[i])) {
            if (!first_mount_errno) first_mount_errno = errno;
            mount_errors++;
            continue;
        } else {
            ret = 0;
            goto out;
        }
    }
    if (mount_errors) {
        ERROR("Cannot mount filesystem on %s at %s. error: %s\n",
            n_blk_device, m, strerror(first_mount_errno));
        if (first_mount_errno == EBUSY) {
            ret = FS_MGR_DOMNT_BUSY;
        } else {
            ret = FS_MGR_DOMNT_FAILED;
        }
    } else {
        /* We didn't find a match, say so and return an error */
        ERROR("Cannot find mount point %s in fstab\n", fstab->recs[i].mount_point);
    }

out:
    return ret;
}

/*
 * mount a tmpfs filesystem at the given point.
 * return 0 on success, non-zero on failure.
 */
int fs_mgr_do_tmpfs_mount(char *n_name)
{
    int ret;

    ret = mount("tmpfs", n_name, "tmpfs",
                MS_NOATIME | MS_NOSUID | MS_NODEV, CRYPTO_TMPFS_OPTIONS);
    if (ret < 0) {
        ERROR("Cannot mount tmpfs filesystem at %s\n", n_name);
        return -1;
    }

    /* Success */
    return 0;
}

int fs_mgr_unmount_all(struct fstab *fstab)
{
    int i = 0;
    int ret = 0;

    if (!fstab) {
        return -1;
    }

    while (fstab->recs[i].blk_device) {
        if (umount(fstab->recs[i].mount_point)) {
            ERROR("Cannot unmount filesystem at %s\n", fstab->recs[i].mount_point);
            ret = -1;
        }
        i++;
    }

    return ret;
}

/* This must be called after mount_all, because the mkswap command needs to be
 * available.
 */
int fs_mgr_swapon_all(struct fstab *fstab)
{
    int i = 0;
    int flags = 0;
    int err = 0;
    int ret = 0;
    int status;
    char *mkswap_argv[2] = {
        MKSWAP_BIN,
        NULL
    };

    if (!fstab) {
        return -1;
    }

    for (i = 0; i < fstab->num_entries; i++) {
        /* Skip non-swap entries */
        if (strcmp(fstab->recs[i].fs_type, "swap")) {
            continue;
        }

        if (fstab->recs[i].zram_size > 0) {
            /* A zram_size was specified, so we need to configure the
             * device.  There is no point in having multiple zram devices
             * on a system (all the memory comes from the same pool) so
             * we can assume the device number is 0.
             */
            FILE *zram_fp;

            zram_fp = fopen(ZRAM_CONF_DEV, "r+");
            if (zram_fp == NULL) {
                ERROR("Unable to open zram conf device %s\n", ZRAM_CONF_DEV);
                ret = -1;
                continue;
            }
            fprintf(zram_fp, "%d\n", fstab->recs[i].zram_size);
            fclose(zram_fp);
        }

        if (fstab->recs[i].fs_mgr_flags & MF_WAIT) {
            wait_for_file(fstab->recs[i].blk_device, WAIT_TIMEOUT);
        }

        /* Initialize the swap area */
        mkswap_argv[1] = fstab->recs[i].blk_device;
        err = android_fork_execvp_ext(ARRAY_SIZE(mkswap_argv), mkswap_argv,
                                      &status, true, LOG_KLOG, false, NULL);
        if (err) {
            ERROR("mkswap failed for %s\n", fstab->recs[i].blk_device);
            ret = -1;
            continue;
        }

        /* If -1, then no priority was specified in fstab, so don't set
         * SWAP_FLAG_PREFER or encode the priority */
        if (fstab->recs[i].swap_prio >= 0) {
            flags = (fstab->recs[i].swap_prio << SWAP_FLAG_PRIO_SHIFT) &
                    SWAP_FLAG_PRIO_MASK;
            flags |= SWAP_FLAG_PREFER;
        } else {
            flags = 0;
        }
        err = swapon(fstab->recs[i].blk_device, flags);
        if (err) {
            ERROR("swapon failed for %s\n", fstab->recs[i].blk_device);
            ret = -1;
        }
    }

    return ret;
}

/*
 * key_loc must be at least PROPERTY_VALUE_MAX bytes long
 *
 * real_blk_device must be at least PROPERTY_VALUE_MAX bytes long
 */
int fs_mgr_get_crypt_info(struct fstab *fstab, char *key_loc, char *real_blk_device, int size)
{
    int i = 0;

    if (!fstab) {
        return -1;
    }
    /* Initialize return values to null strings */
    if (key_loc) {
        *key_loc = '\0';
    }
    if (real_blk_device) {
        *real_blk_device = '\0';
    }

    /* Look for the encryptable partition to find the data */
    for (i = 0; i < fstab->num_entries; i++) {
        /* Don't deal with vold managed enryptable partitions here */
        if (fstab->recs[i].fs_mgr_flags & MF_VOLDMANAGED) {
            continue;
        }
        if (!(fstab->recs[i].fs_mgr_flags & (MF_CRYPT | MF_FORCECRYPT))) {
            continue;
        }

        /* We found a match */
        if (key_loc) {
            strlcpy(key_loc, fstab->recs[i].key_loc, size);
        }
        if (real_blk_device) {
            strlcpy(real_blk_device, fstab->recs[i].blk_device, size);
        }
        break;
    }

    return 0;
}<|MERGE_RESOLUTION|>--- conflicted
+++ resolved
@@ -362,7 +362,6 @@
     return 0;
 }
 
-<<<<<<< HEAD
 void deal_patition_corrupt( struct fstab_rec * rec ) {
     char* device = rec->blk_device;
     char* mountpoint = rec->mount_point;
@@ -444,7 +443,48 @@
                 ERROR("init: cache partition is read-only!\n");
                 ro = 1;
             }
-=======
+            break;
+        }
+    }
+    return ro;
+}
+
+void deal_cache_ro(struct fstab_rec * rec) {
+    char* blk_device = rec->blk_device;
+    char* mount_point = rec->mount_point;
+    char *fs_type = rec->fs_type;
+    unsigned long flags = rec->flags;
+    char *fs_options = rec->fs_options;
+
+    if ( umount(mount_point) == 0 ) {
+        int result = -1;
+        struct selabel_handle *sehandle;
+        struct selinux_opt seopts[] = {
+            { SELABEL_OPT_PATH, "/file_contexts" }
+        };
+
+        sehandle = selabel_open(SELABEL_CTX_FILE, seopts, 1);
+
+        if (!sehandle) {
+            ERROR("No file_contexts\n");
+        }
+        result = make_ext4fs(blk_device, 0, mount_point, sehandle);
+        if (result != 0) {
+            ERROR("fs_mgr_mount_all check cache ro,format_volume: make_extf4fs failed on %s, err[%s]\n", blk_device, strerror(errno) );
+        }
+        if (sehandle) {
+            selabel_close(sehandle);
+        }
+
+        result = __mount( blk_device, mount_point, rec );
+        if (result) {
+            ERROR("fs_mgr_mount_all check cache ro,re-mount failed on %s, %s, %s, flag=0x%lx, err[%s]\n", blk_device, mount_point, fs_type, flags, strerror(errno) );
+        }
+    } else {
+        ERROR("fs_mgr_mount_all check cache ro,umount cache fail");
+    }
+}
+
 static int translate_ext_labels(struct fstab_rec *rec)
 {
     DIR *blockdir = NULL;
@@ -513,52 +553,10 @@
             free(rec->blk_device);
             rec->blk_device = new_blk_device;
             ret = 0;
->>>>>>> bb0c180e
             break;
         }
     }
 
-<<<<<<< HEAD
-    //ERROR("init: is_cache_ro ret:%d\n",ro);
-
-    return ro;
-}
-
-void deal_cache_ro(struct fstab_rec * rec) {
-    char* blk_device = rec->blk_device;
-    char* mount_point = rec->mount_point;
-    char *fs_type = rec->fs_type;
-    unsigned long flags = rec->flags;
-    char *fs_options = rec->fs_options;
-
-    if ( umount(mount_point) == 0 ) {
-        int result = -1;
-        struct selabel_handle *sehandle;
-        struct selinux_opt seopts[] = {
-            { SELABEL_OPT_PATH, "/file_contexts" }
-        };
-
-        sehandle = selabel_open(SELABEL_CTX_FILE, seopts, 1);
-
-        if (!sehandle) {
-            ERROR("No file_contexts\n");
-        }
-        result = make_ext4fs(blk_device, 0, mount_point, sehandle);
-        if (result != 0) {
-            ERROR("fs_mgr_mount_all check cache ro,format_volume: make_extf4fs failed on %s, err[%s]\n", blk_device, strerror(errno) );
-        }
-        if (sehandle) {
-            selabel_close(sehandle);
-        }
-
-        result = __mount( blk_device, mount_point, rec );
-        if (result) {
-            ERROR("fs_mgr_mount_all check cache ro,re-mount failed on %s, %s, %s, flag=0x%lx, err[%s]\n", blk_device, mount_point, fs_type, flags, strerror(errno) );
-        }
-    } else {
-        ERROR("fs_mgr_mount_all check cache ro,umount cache fail");
-    }
-=======
 out:
     closedir(blockdir);
     return ret;
@@ -619,7 +617,6 @@
     }
 
     return FS_MGR_MNTALL_DEV_NOT_ENCRYPTED;
->>>>>>> bb0c180e
 }
 
 /* When multiple fstab records share the same mount_point, it will
@@ -701,14 +698,11 @@
                 encryptable = status;
             }
 
-<<<<<<< HEAD
             //if cache mount success, check if cache mount as readonly. if so, umount cache, format cache and then mount cache again
             if ( (strcmp(fstab->recs[attempted_idx].mount_point, "/cache") == 0) && (is_cache_ro() == 1) ) {
                deal_cache_ro( &(fstab->recs[attempted_idx]) );
             }
 
-=======
->>>>>>> bb0c180e
             /* Success!  Go get the next one */
             continue;
         }
