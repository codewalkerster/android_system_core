/*
 * Copyright (C) 2013 The Android Open Source Project
 *
 * Licensed under the Apache License, Version 2.0 (the "License");
 * you may not use this file except in compliance with the License.
 * You may obtain a copy of the License at
 *
 *      http://www.apache.org/licenses/LICENSE-2.0
 *
 * Unless required by applicable law or agreed to in writing, software
 * distributed under the License is distributed on an "AS IS" BASIS,
 * WITHOUT WARRANTIES OR CONDITIONS OF ANY KIND, either express or implied.
 * See the License for the specific language governing permissions and
 * limitations under the License.
 */

#include <inttypes.h>
#include <stdio.h>
#include <stdlib.h>
#include <string.h>
#include <unistd.h>
#include <fcntl.h>
#include <ctype.h>
#include <sys/mount.h>
#include <sys/stat.h>
#include <errno.h>
#include <sys/types.h>
#include <sys/wait.h>
#include <libgen.h>
#include <time.h>

#include <private/android_filesystem_config.h>
#include <cutils/properties.h>
#include <logwrap/logwrap.h>

#include "mincrypt/rsa.h"
#include "mincrypt/sha.h"
#include "mincrypt/sha256.h"

#include "ext4_sb.h"
#include "squashfs_utils.h"

#include "fs_mgr_priv.h"
#include "fs_mgr_priv_verity.h"

#define FSTAB_PREFIX "/fstab."

#define VERITY_METADATA_SIZE 32768
#define VERITY_TABLE_RSA_KEY "/verity_key"

#define METADATA_MAGIC 0x01564c54
#define METADATA_TAG_MAX_LENGTH 63
#define METADATA_EOD "eod"

#define VERITY_LASTSIG_TAG "verity_lastsig"

#define VERITY_STATE_TAG "verity_state"
#define VERITY_STATE_HEADER 0x83c0ae9d
#define VERITY_STATE_VERSION 1

#define VERITY_KMSG_RESTART "dm-verity device corrupted"
#define VERITY_KMSG_BUFSIZE 1024

#define __STRINGIFY(x) #x
#define STRINGIFY(x) __STRINGIFY(x)

struct verity_state {
    uint32_t header;
    uint32_t version;
    int32_t mode;
};

extern struct fs_info info;

static RSAPublicKey *load_key(char *path)
{
    FILE *f;
    RSAPublicKey *key;
    int key_len_words = 0;

    key = malloc(sizeof(RSAPublicKey));
    if (!key) {
        ERROR("Can't malloc key\n");
        return NULL;
    }

    f = fopen(path, "r");
    if (!f) {
        ERROR("Can't open '%s'\n", path);
        free(key);
        return NULL;
    }

    if (!fread(key, sizeof(*key), 1, f)) {
        ERROR("Could not read key!");
        fclose(f);
        free(key);
        return NULL;
    }

    key_len_words = key->len;
    if (key_len_words != 32 && key_len_words != 64 && key_len_words != 128) {
        ERROR("Invalid key length %d\n", key->len);
        fclose(f);
        free(key);
        return NULL;
    }

    fclose(f);
    return key;
}

static int verify_table(char *signature, char *table, int table_length)
{
    RSAPublicKey *key;
    uint8_t hash_buf[SHA256_DIGEST_SIZE];
    int retval = -1;

    // Hash the table
    SHA256_hash((uint8_t*)table, table_length, hash_buf);

    // Now get the public key from the keyfile
    key = load_key(VERITY_TABLE_RSA_KEY);
    if (!key) {
        ERROR("Couldn't load verity keys");
        goto out;
    }

    // verify the result
    if (!RSA_verify(key,
                    (uint8_t*) signature,
                    key->len * sizeof(uint32_t),
                    (uint8_t*) hash_buf,
                    SHA256_DIGEST_SIZE)) {
        ERROR("Couldn't verify table.");
        goto out;
    }

    retval = 0;

out:
    if (key)
        free(key);
    return retval;
}

static int squashfs_get_target_device_size(char *blk_device, uint64_t *device_size)
{
    struct squashfs_info sq_info;

    if (squashfs_parse_sb(blk_device, &sq_info) >= 0) {
        *device_size = sq_info.bytes_used_4K_padded;
        return 0;
    } else {
        return -1;
    }
}

static int ext4_get_target_device_size(char *blk_device, uint64_t *device_size)
{
    int data_device;
    struct ext4_super_block sb;
    struct fs_info info;

    info.len = 0;  /* Only len is set to 0 to ask the device for real size. */

    data_device = TEMP_FAILURE_RETRY(open(blk_device, O_RDONLY | O_CLOEXEC));
    if (data_device == -1) {
        ERROR("Error opening block device (%s)", strerror(errno));
        return -1;
    }

    if (TEMP_FAILURE_RETRY(lseek64(data_device, 1024, SEEK_SET)) < 0) {
        ERROR("Error seeking to superblock");
        close(data_device);
        return -1;
    }

    if (TEMP_FAILURE_RETRY(read(data_device, &sb, sizeof(sb))) != sizeof(sb)) {
        ERROR("Error reading superblock");
        close(data_device);
        return -1;
    }

    ext4_parse_sb(&sb, &info);
    *device_size = info.len;

    close(data_device);
    return 0;
}

static int get_fs_size(char *fs_type, char *blk_device, uint64_t *device_size) {
    if (!strcmp(fs_type, "ext4")) {
        if (ext4_get_target_device_size(blk_device, device_size) < 0) {
            ERROR("Failed to get ext4 fs size on %s.", blk_device);
            return -1;
        }
    } else if (!strcmp(fs_type, "squashfs")) {
        if (squashfs_get_target_device_size(blk_device, device_size) < 0) {
            ERROR("Failed to get squashfs fs size on %s.", blk_device);
            return -1;
        }
    } else {
        ERROR("%s: Unsupported filesystem for verity.", fs_type);
        return -1;
    }
    return 0;
}

static int read_verity_metadata(uint64_t device_size, char *block_device, char **signature,
        char **table)
{
    unsigned magic_number;
    unsigned table_length;
    int protocol_version;
    int device;
    int retval = FS_MGR_SETUP_VERITY_FAIL;
<<<<<<< HEAD
    RSAPublicKey *key = NULL;
    int sig_len = 0;
    *signature = 0;
    *table = 0;
=======

    *signature = NULL;

    if (table) {
        *table = NULL;
    }
>>>>>>> bb0c180e

    device = TEMP_FAILURE_RETRY(open(block_device, O_RDONLY | O_CLOEXEC));
    if (device == -1) {
        ERROR("Could not open block device %s (%s).\n", block_device, strerror(errno));
        goto out;
    }

    if (TEMP_FAILURE_RETRY(lseek64(device, device_size, SEEK_SET)) < 0) {
        ERROR("Could not seek to start of verity metadata block.\n");
        goto out;
    }

    // check the magic number
    if (TEMP_FAILURE_RETRY(read(device, &magic_number, sizeof(magic_number))) !=
            sizeof(magic_number)) {
        ERROR("Couldn't read magic number!\n");
        goto out;
    }

#ifdef ALLOW_ADBD_DISABLE_VERITY
    if (magic_number == VERITY_METADATA_MAGIC_DISABLE) {
        retval = FS_MGR_SETUP_VERITY_DISABLED;
        INFO("Attempt to cleanly disable verity - only works in USERDEBUG");
        goto out;
    }
#endif

    if (magic_number != VERITY_METADATA_MAGIC_NUMBER) {
        ERROR("Couldn't find verity metadata at offset %"PRIu64"!\n", device_size);
        goto out;
    }

    // check the protocol version
    if (TEMP_FAILURE_RETRY(read(device, &protocol_version,
            sizeof(protocol_version))) != sizeof(protocol_version)) {
        ERROR("Couldn't read verity metadata protocol version!\n");
        goto out;
    }
    if (protocol_version != 0) {
        ERROR("Got unknown verity metadata protocol version %d!\n", protocol_version);
        goto out;
    }

    /* We load key here once for getting key length */
    key = load_key(VERITY_TABLE_RSA_KEY);
    sig_len = key->len * sizeof(uint32_t);

    // get the signature
    *signature = (char*) malloc(sig_len);
    if (!*signature) {
        ERROR("Couldn't allocate memory for signature!\n");
        goto out;
    }
    if (TEMP_FAILURE_RETRY(read(device, *signature, sig_len)) != sig_len) {
        ERROR("Couldn't read signature from verity metadata!\n");
        goto out;
    }

    if (!table) {
        retval = FS_MGR_SETUP_VERITY_SUCCESS;
        goto out;
    }

    // get the size of the table
    if (TEMP_FAILURE_RETRY(read(device, &table_length, sizeof(table_length))) !=
            sizeof(table_length)) {
        ERROR("Couldn't get the size of the verity table from metadata!\n");
        goto out;
    }

    // get the table + null terminator
    *table = malloc(table_length + 1);
    if (!*table) {
        ERROR("Couldn't allocate memory for verity table!\n");
        goto out;
    }
    if (TEMP_FAILURE_RETRY(read(device, *table, table_length)) !=
            (ssize_t)table_length) {
        ERROR("Couldn't read the verity table from metadata!\n");
        goto out;
    }

    (*table)[table_length] = 0;
    retval = FS_MGR_SETUP_VERITY_SUCCESS;

out:
    if (device != -1)
        close(device);

    if (key)
        free(key);

    if (retval != FS_MGR_SETUP_VERITY_SUCCESS) {
        free(*signature);
        *signature = NULL;

        if (table) {
            free(*table);
            *table = NULL;
        }
    }

    return retval;
}

static void verity_ioctl_init(struct dm_ioctl *io, char *name, unsigned flags)
{
    memset(io, 0, DM_BUF_SIZE);
    io->data_size = DM_BUF_SIZE;
    io->data_start = sizeof(struct dm_ioctl);
    io->version[0] = 4;
    io->version[1] = 0;
    io->version[2] = 0;
    io->flags = flags | DM_READONLY_FLAG;
    if (name) {
        strlcpy(io->name, name, sizeof(io->name));
    }
}

static int create_verity_device(struct dm_ioctl *io, char *name, int fd)
{
    verity_ioctl_init(io, name, 1);
    if (ioctl(fd, DM_DEV_CREATE, io)) {
        ERROR("Error creating device mapping (%s)", strerror(errno));
        return -1;
    }
    return 0;
}

static int get_verity_device_name(struct dm_ioctl *io, char *name, int fd, char **dev_name)
{
    verity_ioctl_init(io, name, 0);
    if (ioctl(fd, DM_DEV_STATUS, io)) {
        ERROR("Error fetching verity device number (%s)", strerror(errno));
        return -1;
    }
    int dev_num = (io->dev & 0xff) | ((io->dev >> 12) & 0xfff00);
    if (asprintf(dev_name, "/dev/block/dm-%u", dev_num) < 0) {
        ERROR("Error getting verity block device name (%s)", strerror(errno));
        return -1;
    }
    return 0;
}

static int load_verity_table(struct dm_ioctl *io, char *name, uint64_t device_size, int fd, char *table,
        int mode)
{
    char *verity_params;
    char *buffer = (char*) io;
    size_t bufsize;

    verity_ioctl_init(io, name, DM_STATUS_TABLE_FLAG);

    struct dm_target_spec *tgt = (struct dm_target_spec *) &buffer[sizeof(struct dm_ioctl)];

    // set tgt arguments here
    io->target_count = 1;
    tgt->status=0;
    tgt->sector_start=0;
    tgt->length=device_size/512;
    strcpy(tgt->target_type, "verity");

    // build the verity params here
    verity_params = buffer + sizeof(struct dm_ioctl) + sizeof(struct dm_target_spec);
    bufsize = DM_BUF_SIZE - (verity_params - buffer);

    if (mode == VERITY_MODE_EIO) {
        // allow operation with older dm-verity drivers that are unaware
        // of the mode parameter by omitting it; this also means that we
        // cannot use logging mode with these drivers, they always cause
        // an I/O error for corrupted blocks
        strcpy(verity_params, table);
    } else if (snprintf(verity_params, bufsize, "%s %d", table, mode) < 0) {
        return -1;
    }

    // set next target boundary
    verity_params += strlen(verity_params) + 1;
    verity_params = (char*) (((unsigned long)verity_params + 7) & ~8);
    tgt->next = verity_params - buffer;

    // send the ioctl to load the verity table
    if (ioctl(fd, DM_TABLE_LOAD, io)) {
        ERROR("Error loading verity table (%s)", strerror(errno));
        return -1;
    }

    return 0;
}

static int resume_verity_table(struct dm_ioctl *io, char *name, int fd)
{
    verity_ioctl_init(io, name, 0);
    if (ioctl(fd, DM_DEV_SUSPEND, io)) {
        ERROR("Error activating verity device (%s)", strerror(errno));
        return -1;
    }
    return 0;
}

static int test_access(char *device) {
    int tries = 25;
    while (tries--) {
        if (!access(device, F_OK) || errno != ENOENT) {
            return 0;
        }
        usleep(40 * 1000);
    }
    return -1;
}

static int check_verity_restart(const char *fname)
{
    char buffer[VERITY_KMSG_BUFSIZE + 1];
    int fd;
    int rc = 0;
    ssize_t size;
    struct stat s;

    fd = TEMP_FAILURE_RETRY(open(fname, O_RDONLY | O_CLOEXEC));

    if (fd == -1) {
        if (errno != ENOENT) {
            ERROR("Failed to open %s (%s)\n", fname, strerror(errno));
        }
        goto out;
    }

    if (fstat(fd, &s) == -1) {
        ERROR("Failed to fstat %s (%s)\n", fname, strerror(errno));
        goto out;
    }

    size = VERITY_KMSG_BUFSIZE;

    if (size > s.st_size) {
        size = s.st_size;
    }

    if (lseek(fd, s.st_size - size, SEEK_SET) == -1) {
        ERROR("Failed to lseek %jd %s (%s)\n", (intmax_t)(s.st_size - size), fname,
            strerror(errno));
        goto out;
    }

    if (TEMP_FAILURE_RETRY(read(fd, buffer, size)) != size) {
        ERROR("Failed to read %zd bytes from %s (%s)\n", size, fname,
            strerror(errno));
        goto out;
    }

    buffer[size] = '\0';

    if (strstr(buffer, VERITY_KMSG_RESTART) != NULL) {
        rc = 1;
    }

out:
    if (fd != -1) {
        close(fd);
    }

    return rc;
}

static int was_verity_restart()
{
    static const char *files[] = {
        "/sys/fs/pstore/console-ramoops",
        "/proc/last_kmsg",
        NULL
    };
    int i;

    for (i = 0; files[i]; ++i) {
        if (check_verity_restart(files[i])) {
            return 1;
        }
    }

    return 0;
}

static int metadata_add(FILE *fp, long start, const char *tag,
        unsigned int length, off64_t *offset)
{
    if (fseek(fp, start, SEEK_SET) < 0 ||
        fprintf(fp, "%s %u\n", tag, length) < 0) {
        return -1;
    }

    *offset = ftell(fp);

    if (fseek(fp, length, SEEK_CUR) < 0 ||
        fprintf(fp, METADATA_EOD " 0\n") < 0) {
        return -1;
    }

    return 0;
}

static int metadata_find(const char *fname, const char *stag,
        unsigned int slength, off64_t *offset)
{
    FILE *fp = NULL;
    char tag[METADATA_TAG_MAX_LENGTH + 1];
    int rc = -1;
    int n;
    long start = 0x4000; /* skip cryptfs metadata area */
    uint32_t magic;
    unsigned int length = 0;

    if (!fname) {
        return -1;
    }

    fp = fopen(fname, "r+");

    if (!fp) {
        ERROR("Failed to open %s (%s)\n", fname, strerror(errno));
        goto out;
    }

    /* check magic */
    if (fseek(fp, start, SEEK_SET) < 0 ||
        fread(&magic, sizeof(magic), 1, fp) != 1) {
        ERROR("Failed to read magic from %s (%s)\n", fname, strerror(errno));
        goto out;
    }

    if (magic != METADATA_MAGIC) {
        magic = METADATA_MAGIC;

        if (fseek(fp, start, SEEK_SET) < 0 ||
            fwrite(&magic, sizeof(magic), 1, fp) != 1) {
            ERROR("Failed to write magic to %s (%s)\n", fname, strerror(errno));
            goto out;
        }

        rc = metadata_add(fp, start + sizeof(magic), stag, slength, offset);
        if (rc < 0) {
            ERROR("Failed to add metadata to %s: %s\n", fname, strerror(errno));
        }

        goto out;
    }

    start += sizeof(magic);

    while (1) {
        n = fscanf(fp, "%" STRINGIFY(METADATA_TAG_MAX_LENGTH) "s %u\n",
                tag, &length);

        if (n == 2 && strcmp(tag, METADATA_EOD)) {
            /* found a tag */
            start = ftell(fp);

            if (!strcmp(tag, stag) && length == slength) {
                *offset = start;
                rc = 0;
                goto out;
            }

            start += length;

            if (fseek(fp, length, SEEK_CUR) < 0) {
                ERROR("Failed to seek %s (%s)\n", fname, strerror(errno));
                goto out;
            }
        } else {
            rc = metadata_add(fp, start, stag, slength, offset);
            if (rc < 0) {
                ERROR("Failed to write metadata to %s: %s\n", fname,
                    strerror(errno));
            }
            goto out;
        }
   }

out:
    if (fp) {
        fflush(fp);
        fclose(fp);
    }

    return rc;
}

static int write_verity_state(const char *fname, off64_t offset, int32_t mode)
{
    int fd;
    int rc = -1;
    struct verity_state s = { VERITY_STATE_HEADER, VERITY_STATE_VERSION, mode };

    fd = TEMP_FAILURE_RETRY(open(fname, O_WRONLY | O_SYNC | O_CLOEXEC));

    if (fd == -1) {
        ERROR("Failed to open %s (%s)\n", fname, strerror(errno));
        goto out;
    }

    if (TEMP_FAILURE_RETRY(pwrite64(fd, &s, sizeof(s), offset)) != sizeof(s)) {
        ERROR("Failed to write %zu bytes to %s to offset %" PRIu64 " (%s)\n",
            sizeof(s), fname, offset, strerror(errno));
        goto out;
    }

    rc = 0;

out:
    if (fd != -1) {
        close(fd);
    }

    return rc;
}

static int read_verity_state(const char *fname, off64_t offset, int *mode)
{
    int fd = -1;
    int rc = -1;
    struct verity_state s;

    fd = TEMP_FAILURE_RETRY(open(fname, O_RDONLY | O_CLOEXEC));

    if (fd == -1) {
        ERROR("Failed to open %s (%s)\n", fname, strerror(errno));
        goto out;
    }

    if (TEMP_FAILURE_RETRY(pread64(fd, &s, sizeof(s), offset)) != sizeof(s)) {
        ERROR("Failed to read %zu bytes from %s offset %" PRIu64 " (%s)\n",
            sizeof(s), fname, offset, strerror(errno));
        goto out;
    }

    if (s.header != VERITY_STATE_HEADER) {
        /* space allocated, but no state written. write default state */
        *mode = VERITY_MODE_DEFAULT;
        rc = write_verity_state(fname, offset, *mode);
        goto out;
    }

    if (s.version != VERITY_STATE_VERSION) {
        ERROR("Unsupported verity state version (%u)\n", s.version);
        goto out;
    }

    if (s.mode < VERITY_MODE_EIO ||
        s.mode > VERITY_MODE_LAST) {
        ERROR("Unsupported verity mode (%u)\n", s.mode);
        goto out;
    }

    *mode = s.mode;
    rc = 0;

out:
    if (fd != -1) {
        close(fd);
    }

    return rc;
}

static int compare_last_signature(struct fstab_rec *fstab, int *match)
{
    char tag[METADATA_TAG_MAX_LENGTH + 1];
    char *signature = NULL;
    int fd = -1;
    int rc = -1;
    uint8_t curr[SHA256_DIGEST_SIZE];
    uint8_t prev[SHA256_DIGEST_SIZE];
    off64_t offset = 0;
    uint64_t device_size;

    *match = 1;

    // get verity filesystem size
    if (get_fs_size(fstab->fs_type, fstab->blk_device, &device_size) < 0) {
        ERROR("Failed to get filesystem size\n");
        goto out;
    }

    if (read_verity_metadata(device_size, fstab->blk_device, &signature, NULL) < 0) {
        ERROR("Failed to read verity signature from %s\n", fstab->mount_point);
        goto out;
    }

    SHA256_hash(signature, RSANUMBYTES, curr);

    if (snprintf(tag, sizeof(tag), VERITY_LASTSIG_TAG "_%s",
            basename(fstab->mount_point)) >= (int)sizeof(tag)) {
        ERROR("Metadata tag name too long for %s\n", fstab->mount_point);
        goto out;
    }

    if (metadata_find(fstab->verity_loc, tag, SHA256_DIGEST_SIZE,
            &offset) < 0) {
        goto out;
    }

    fd = TEMP_FAILURE_RETRY(open(fstab->verity_loc, O_RDWR | O_SYNC | O_CLOEXEC));

    if (fd == -1) {
        ERROR("Failed to open %s: %s\n", fstab->verity_loc, strerror(errno));
        goto out;
    }

    if (TEMP_FAILURE_RETRY(pread64(fd, prev, sizeof(prev),
            offset)) != sizeof(prev)) {
        ERROR("Failed to read %zu bytes from %s offset %" PRIu64 " (%s)\n",
            sizeof(prev), fstab->verity_loc, offset, strerror(errno));
        goto out;
    }

    *match = !memcmp(curr, prev, SHA256_DIGEST_SIZE);

    if (!*match) {
        /* update current signature hash */
        if (TEMP_FAILURE_RETRY(pwrite64(fd, curr, sizeof(curr),
                offset)) != sizeof(curr)) {
            ERROR("Failed to write %zu bytes to %s offset %" PRIu64 " (%s)\n",
                sizeof(curr), fstab->verity_loc, offset, strerror(errno));
            goto out;
        }
    }

    rc = 0;

out:
    free(signature);

    if (fd != -1) {
        close(fd);
    }

    return rc;
}

static int get_verity_state_offset(struct fstab_rec *fstab, off64_t *offset)
{
    char tag[METADATA_TAG_MAX_LENGTH + 1];

    if (snprintf(tag, sizeof(tag), VERITY_STATE_TAG "_%s",
            basename(fstab->mount_point)) >= (int)sizeof(tag)) {
        ERROR("Metadata tag name too long for %s\n", fstab->mount_point);
        return -1;
    }

    return metadata_find(fstab->verity_loc, tag, sizeof(struct verity_state),
                offset);
}

static int load_verity_state(struct fstab_rec *fstab, int *mode)
{
    char propbuf[PROPERTY_VALUE_MAX];
    int match = 0;
    off64_t offset = 0;

    /* use the kernel parameter if set */
    property_get("ro.boot.veritymode", propbuf, "");

    if (*propbuf != '\0') {
        if (!strcmp(propbuf, "enforcing")) {
            *mode = VERITY_MODE_DEFAULT;
            return 0;
        } else if (!strcmp(propbuf, "logging")) {
            *mode = VERITY_MODE_LOGGING;
            return 0;
        } else {
            INFO("Unknown value %s for veritymode; ignoring", propbuf);
        }
    }

    if (get_verity_state_offset(fstab, &offset) < 0) {
        /* fall back to stateless behavior */
        *mode = VERITY_MODE_EIO;
        return 0;
    }

    if (was_verity_restart()) {
        /* device was restarted after dm-verity detected a corrupted
         * block, so switch to logging mode */
        *mode = VERITY_MODE_LOGGING;
        return write_verity_state(fstab->verity_loc, offset, *mode);
    }

    if (!compare_last_signature(fstab, &match) && !match) {
        /* partition has been reflashed, reset dm-verity state */
        *mode = VERITY_MODE_DEFAULT;
        return write_verity_state(fstab->verity_loc, offset, *mode);
    }

    return read_verity_state(fstab->verity_loc, offset, mode);
}

int fs_mgr_load_verity_state(int *mode)
{
    char fstab_filename[PROPERTY_VALUE_MAX + sizeof(FSTAB_PREFIX)];
    char propbuf[PROPERTY_VALUE_MAX];
    int rc = -1;
    int i;
    int current;
    struct fstab *fstab = NULL;

    /* return the default mode, unless any of the verified partitions are in
     * logging mode, in which case return that */
    *mode = VERITY_MODE_DEFAULT;

    property_get("ro.hardware", propbuf, "");
    snprintf(fstab_filename, sizeof(fstab_filename), FSTAB_PREFIX"%s", propbuf);

    fstab = fs_mgr_read_fstab(fstab_filename);

    if (!fstab) {
        ERROR("Failed to read %s\n", fstab_filename);
        goto out;
    }

    for (i = 0; i < fstab->num_entries; i++) {
        if (!fs_mgr_is_verified(&fstab->recs[i])) {
            continue;
        }

        rc = load_verity_state(&fstab->recs[i], &current);
        if (rc < 0) {
            continue;
        }

        if (current == VERITY_MODE_LOGGING) {
            *mode = current;
        }
    }

    rc = 0;

out:
    if (fstab) {
        fs_mgr_free_fstab(fstab);
    }

    return rc;
}

int fs_mgr_update_verity_state(fs_mgr_verity_state_callback callback)
{
    _Alignas(struct dm_ioctl) char buffer[DM_BUF_SIZE];
    char fstab_filename[PROPERTY_VALUE_MAX + sizeof(FSTAB_PREFIX)];
    char *mount_point;
    char propbuf[PROPERTY_VALUE_MAX];
    char *status;
    int fd = -1;
    int i;
    int mode;
    int rc = -1;
    off64_t offset = 0;
    struct dm_ioctl *io = (struct dm_ioctl *) buffer;
    struct fstab *fstab = NULL;

    /* check if we need to store the state */
    property_get("ro.boot.veritymode", propbuf, "");

    if (*propbuf != '\0') {
        return 0; /* state is kept by the bootloader */
    }

    fd = TEMP_FAILURE_RETRY(open("/dev/device-mapper", O_RDWR | O_CLOEXEC));

    if (fd == -1) {
        ERROR("Error opening device mapper (%s)\n", strerror(errno));
        goto out;
    }

    property_get("ro.hardware", propbuf, "");
    snprintf(fstab_filename, sizeof(fstab_filename), FSTAB_PREFIX"%s", propbuf);

    fstab = fs_mgr_read_fstab(fstab_filename);

    if (!fstab) {
        ERROR("Failed to read %s\n", fstab_filename);
        goto out;
    }

    for (i = 0; i < fstab->num_entries; i++) {
        if (!fs_mgr_is_verified(&fstab->recs[i])) {
            continue;
        }

        if (get_verity_state_offset(&fstab->recs[i], &offset) < 0 ||
            read_verity_state(fstab->recs[i].verity_loc, offset, &mode) < 0) {
            continue;
        }

        mount_point = basename(fstab->recs[i].mount_point);
        verity_ioctl_init(io, mount_point, 0);

        if (ioctl(fd, DM_TABLE_STATUS, io)) {
            ERROR("Failed to query DM_TABLE_STATUS for %s (%s)\n", mount_point,
                strerror(errno));
            continue;
        }

        status = &buffer[io->data_start + sizeof(struct dm_target_spec)];

        if (*status == 'C') {
            if (write_verity_state(fstab->recs[i].verity_loc, offset,
                    VERITY_MODE_LOGGING) < 0) {
                continue;
            }
        }

        if (callback) {
            callback(&fstab->recs[i], mount_point, mode, *status);
        }
    }

    rc = 0;

out:
    if (fstab) {
        fs_mgr_free_fstab(fstab);
    }

    if (fd) {
        close(fd);
    }

    return rc;
}

int fs_mgr_setup_verity(struct fstab_rec *fstab) {

    int retval = FS_MGR_SETUP_VERITY_FAIL;
    int fd = -1;
    int mode;

    char *verity_blk_name = 0;
    char *verity_table = 0;
    char *verity_table_signature = 0;
    uint64_t device_size = 0;

    _Alignas(struct dm_ioctl) char buffer[DM_BUF_SIZE];
    struct dm_ioctl *io = (struct dm_ioctl *) buffer;
    char *mount_point = basename(fstab->mount_point);

    // set the dm_ioctl flags
    io->flags |= 1;
    io->target_count = 1;

    // get verity filesystem size
    if (get_fs_size(fstab->fs_type, fstab->blk_device, &device_size) < 0) {
        return retval;
    }

    // read the verity block at the end of the block device
    // send error code up the chain so we can detect attempts to disable verity
    retval = read_verity_metadata(device_size,
                                  fstab->blk_device,
                                  &verity_table_signature,
                                  &verity_table);
    if (retval < 0) {
        goto out;
    }

    retval = FS_MGR_SETUP_VERITY_FAIL;

    // get the device mapper fd
    if ((fd = open("/dev/device-mapper", O_RDWR)) < 0) {
        ERROR("Error opening device mapper (%s)", strerror(errno));
        goto out;
    }

    // create the device
    if (create_verity_device(io, mount_point, fd) < 0) {
        ERROR("Couldn't create verity device!");
        goto out;
    }

    // get the name of the device file
    if (get_verity_device_name(io, mount_point, fd, &verity_blk_name) < 0) {
        ERROR("Couldn't get verity device number!");
        goto out;
    }

    // verify the signature on the table
    if (verify_table(verity_table_signature,
                            verity_table,
                            strlen(verity_table)) < 0) {
        goto out;
    }

    if (load_verity_state(fstab, &mode) < 0) {
        /* if accessing or updating the state failed, switch to the default
         * safe mode. This makes sure the device won't end up in an endless
         * restart loop, and no corrupted data will be exposed to userspace
         * without a warning. */
        mode = VERITY_MODE_EIO;
    }

    INFO("Enabling dm-verity for %s (mode %d)\n",  mount_point, mode);

    // load the verity mapping table
    if (load_verity_table(io, mount_point, device_size, fd, verity_table,
            mode) < 0) {
        goto out;
    }

    // activate the device
    if (resume_verity_table(io, mount_point, fd) < 0) {
        goto out;
    }

    // mark the underlying block device as read-only
    fs_mgr_set_blk_ro(fstab->blk_device);

    // assign the new verity block device as the block device
    free(fstab->blk_device);
    fstab->blk_device = verity_blk_name;
    verity_blk_name = 0;

    // make sure we've set everything up properly
    if (test_access(fstab->blk_device) < 0) {
        goto out;
    }

    retval = FS_MGR_SETUP_VERITY_SUCCESS;

out:
    if (fd != -1) {
        close(fd);
    }

    free(verity_table);
    free(verity_table_signature);
    free(verity_blk_name);

    return retval;
}<|MERGE_RESOLUTION|>--- conflicted
+++ resolved
@@ -215,19 +215,14 @@
     int protocol_version;
     int device;
     int retval = FS_MGR_SETUP_VERITY_FAIL;
-<<<<<<< HEAD
     RSAPublicKey *key = NULL;
     int sig_len = 0;
-    *signature = 0;
-    *table = 0;
-=======
 
     *signature = NULL;
 
     if (table) {
         *table = NULL;
     }
->>>>>>> bb0c180e
 
     device = TEMP_FAILURE_RETRY(open(block_device, O_RDONLY | O_CLOEXEC));
     if (device == -1) {
