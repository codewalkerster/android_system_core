# Copyright 2005 The Android Open Source Project

LOCAL_PATH:= $(call my-dir)

# --

ifneq (,$(filter userdebug eng,$(TARGET_BUILD_VARIANT)))
init_options += -DALLOW_LOCAL_PROP_OVERRIDE=1 -DALLOW_DISABLE_SELINUX=1
else
init_options += -DALLOW_LOCAL_PROP_OVERRIDE=0 -DALLOW_DISABLE_SELINUX=0
endif

init_options += -DLOG_UEVENTS=0

init_cflags += \
    $(init_options) \
    -Wall -Wextra \
    -Wno-unused-parameter \
    -Werror \

init_clang := true

# --

include $(CLEAR_VARS)
LOCAL_CPPFLAGS := $(init_cflags)
LOCAL_SRC_FILES:= \
    init_parser.cpp \
    log.cpp \
    parser.cpp \
    util.cpp \

LOCAL_STATIC_LIBRARIES := libbase
LOCAL_MODULE := libinit
LOCAL_CLANG := $(init_clang)
include $(BUILD_STATIC_LIBRARY)

include $(CLEAR_VARS)
LOCAL_CPPFLAGS := $(init_cflags)
LOCAL_SRC_FILES:= \
    bootchart.cpp \
    builtins.cpp \
    devices.cpp \
    init.cpp \
    keychords.cpp \
    property_service.cpp \
    signal_handler.cpp \
    ueventd.cpp \
    ueventd_parser.cpp \
    watchdogd.cpp \

LOCAL_MODULE:= init
LOCAL_C_INCLUDES += \
    system/extras/ext4_utils \
    system/core/mkbootimg

LOCAL_FORCE_STATIC_EXECUTABLE := true
LOCAL_MODULE_PATH := $(TARGET_ROOT_OUT)
LOCAL_UNSTRIPPED_PATH := $(TARGET_ROOT_OUT_UNSTRIPPED)

LOCAL_STATIC_LIBRARIES := \
<<<<<<< HEAD
	libfs_mgr \
	liblogwrap \
	libcutils \
	libsystemcontrol_static \
	liblog \
	libc \
	libselinux \
	libmincrypt \
	libext4_utils_static \
	libsparse_static \
	libz

LOCAL_C_INCLUDES += system/extras/ext4_utils \
		    external/zlib \
		    vendor/amlogic/frameworks/services/systemcontrol
=======
    libinit \
    libfs_mgr \
    libsquashfs_utils \
    liblogwrap \
    libcutils \
    libbase \
    libext4_utils_static \
    libutils \
    liblog \
    libc \
    libselinux \
    libmincrypt \
    libc++_static \
    libdl \
    libsparse_static \
    libz
>>>>>>> bb0c180e

# Create symlinks
LOCAL_POST_INSTALL_CMD := $(hide) mkdir -p $(TARGET_ROOT_OUT)/sbin; \
    ln -sf ../init $(TARGET_ROOT_OUT)/sbin/ueventd; \
    ln -sf ../init $(TARGET_ROOT_OUT)/sbin/watchdogd

LOCAL_CLANG := $(init_clang)
include $(BUILD_EXECUTABLE)




include $(CLEAR_VARS)
LOCAL_MODULE := init_tests
LOCAL_SRC_FILES := \
    init_parser_test.cpp \
    util_test.cpp \

LOCAL_SHARED_LIBRARIES += \
    libcutils \
    libbase \

LOCAL_STATIC_LIBRARIES := libinit
LOCAL_CLANG := $(init_clang)
include $(BUILD_NATIVE_TEST)<|MERGE_RESOLUTION|>--- conflicted
+++ resolved
@@ -32,6 +32,7 @@
 
 LOCAL_STATIC_LIBRARIES := libbase
 LOCAL_MODULE := libinit
+LOCAL_C_INCLUDES += vendor/amlogic/frameworks/services/systemcontrol
 LOCAL_CLANG := $(init_clang)
 include $(BUILD_STATIC_LIBRARY)
 
@@ -59,28 +60,12 @@
 LOCAL_UNSTRIPPED_PATH := $(TARGET_ROOT_OUT_UNSTRIPPED)
 
 LOCAL_STATIC_LIBRARIES := \
-<<<<<<< HEAD
-	libfs_mgr \
-	liblogwrap \
-	libcutils \
-	libsystemcontrol_static \
-	liblog \
-	libc \
-	libselinux \
-	libmincrypt \
-	libext4_utils_static \
-	libsparse_static \
-	libz
-
-LOCAL_C_INCLUDES += system/extras/ext4_utils \
-		    external/zlib \
-		    vendor/amlogic/frameworks/services/systemcontrol
-=======
     libinit \
     libfs_mgr \
     libsquashfs_utils \
     liblogwrap \
     libcutils \
+    libsystemcontrol_static \
     libbase \
     libext4_utils_static \
     libutils \
@@ -92,7 +77,10 @@
     libdl \
     libsparse_static \
     libz
->>>>>>> bb0c180e
+
+LOCAL_C_INCLUDES += system/extras/ext4_utils \
+		    external/zlib \
+		    vendor/amlogic/frameworks/services/systemcontrol
 
 # Create symlinks
 LOCAL_POST_INSTALL_CMD := $(hide) mkdir -p $(TARGET_ROOT_OUT)/sbin; \
