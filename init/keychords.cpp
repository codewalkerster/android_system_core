--- conflicted
+++ resolved
@@ -78,20 +78,13 @@
     if (adb_enabled == "running") {
         Service* svc = ServiceManager::GetInstance().FindServiceByKeychord(id);
         if (svc) {
-<<<<<<< HEAD
-            LOG(INFO) << "Starting service " << svc->name() << " from keychord...";
+            LOG(INFO) << "Starting service " << svc->name() << " from keychord " << id;
             svc->Start();
         } else {
-            LOG(ERROR) << "service for keychord " << id << " not found";
-=======
-            NOTICE("Starting service '%s' from keychord %d\n", svc->name().c_str(), id);
-            svc->Start();
-        } else {
-            ERROR("Service for keychord %d not found\n", id);
->>>>>>> 4acdde9e
+            LOG(ERROR) << "Service for keychord " << id << " not found";
         }
     } else {
-        WARNING("Not starting service for keychord %d because ADB is disabled\n", id);
+        LOG(WARNING) << "Not starting service for keychord " << id << " because ADB is disabled";
     }
 }
 
