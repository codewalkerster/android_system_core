--- conflicted
+++ resolved
@@ -99,18 +99,8 @@
     KEYWORD(verity_update_state,    COMMAND, 0, do_verity_update_state)
     KEYWORD(wait,        COMMAND, 1, do_wait)
     KEYWORD(write,       COMMAND, 2, do_write)
-<<<<<<< HEAD
-    KEYWORD(copy,        COMMAND, 2, do_copy)
-    KEYWORD(chown,       COMMAND, 2, do_chown)
-    KEYWORD(chmod,       COMMAND, 2, do_chmod)
-    KEYWORD(loglevel,    COMMAND, 1, do_loglevel)
-    KEYWORD(load_persist_props,    COMMAND, 0, do_load_persist_props)
-    KEYWORD(load_all_props,        COMMAND, 0, do_load_all_props)
-    KEYWORD(ioprio,      OPTION,  0, 0)
+    KEYWORD(writepid,    OPTION,  0, 0)
     KEYWORD(confirm_formated,      COMMAND, 3, do_confirm_formated)
-=======
-    KEYWORD(writepid,    OPTION,  0, 0)
->>>>>>> bb0c180e
 #ifdef __MAKE_KEYWORD_ENUM__
     KEYWORD_COUNT,
 };
