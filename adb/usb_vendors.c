--- conflicted
+++ resolved
@@ -91,15 +91,12 @@
 #define VENDOR_ID_FUNAI         0x0F1C
 // Gigabyte's USB Vendor ID
 #define VENDOR_ID_GIGABYTE      0x0414
-<<<<<<< HEAD
-=======
 // IRiver's USB Vendor ID
 #define VENDOR_ID_IRIVER        0x2420
 // Compal's USB Vendor ID
 #define VENDOR_ID_COMPAL        0x1219
 // T & A Mobile Phones' USB Vendor ID
 #define VENDOR_ID_T_AND_A       0x1BBB
->>>>>>> a38ec2b7
 
 
 /** built-in vendor list */
@@ -132,12 +129,9 @@
     VENDOR_ID_TI,
     VENDOR_ID_FUNAI,
     VENDOR_ID_GIGABYTE,
-<<<<<<< HEAD
-=======
     VENDOR_ID_IRIVER,
     VENDOR_ID_COMPAL,
     VENDOR_ID_T_AND_A,
->>>>>>> a38ec2b7
 };
 
 #define BUILT_IN_VENDOR_COUNT    (sizeof(builtInVendorIds)/sizeof(builtInVendorIds[0]))
