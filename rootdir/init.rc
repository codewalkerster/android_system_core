# Copyright (C) 2012 The Android Open Source Project
#
# IMPORTANT: Do not create world writable files or directories.
# This is a common source of Android security bugs.
#

import /init.environ.rc
import /init.usb.rc
import /init.${ro.hardware}.rc
import /init.${ro.zygote}.rc
import /init.trace.rc

on early-init
    # Set init and its forked children's oom_adj.
    write /proc/1/oom_score_adj -1000

    # Set the security context of /adb_keys if present.
    restorecon /adb_keys

    start ueventd

on init
    sysclktz 0

    # Backward compatibility.
    symlink /system/etc /etc
    symlink /sys/kernel/debug /d

    # Link /vendor to /system/vendor for devices without a vendor partition.
    symlink /system/vendor /vendor

    # Mount cgroup mount point for cpu accounting
    mount cgroup none /acct cpuacct
    mkdir /acct/uid

    # Create cgroup mount point for memory
    mount tmpfs none /sys/fs/cgroup mode=0750,uid=0,gid=1000
    mkdir /sys/fs/cgroup/memory 0750 root system
    mount cgroup none /sys/fs/cgroup/memory memory
    write /sys/fs/cgroup/memory/memory.move_charge_at_immigrate 1
    chown root system /sys/fs/cgroup/memory/tasks
    chmod 0660 /sys/fs/cgroup/memory/tasks
    mkdir /sys/fs/cgroup/memory/sw 0750 root system
    write /sys/fs/cgroup/memory/sw/memory.swappiness 100
    write /sys/fs/cgroup/memory/sw/memory.move_charge_at_immigrate 1
    chown root system /sys/fs/cgroup/memory/sw/tasks
    chmod 0660 /sys/fs/cgroup/memory/sw/tasks

<<<<<<< HEAD
    mkdir /system
    mkdir /data 0771 system system
    mkdir /cache 0770 system cache
    mkdir /config 0500 root root

    # Mount staging areas for devices managed by vold
=======
>>>>>>> 074ee014
    # See storage config details at http://source.android.com/tech/storage/
    mkdir /mnt 0755 root system
    mount tmpfs tmpfs /mnt mode=0755,uid=0,gid=1000
    restorecon_recursive /mnt

    mkdir /mnt/secure 0700 root root
    mkdir /mnt/secure/asec 0700 root root
    mkdir /mnt/asec 0755 root system
    mkdir /mnt/obb 0755 root system
    mkdir /mnt/media_rw 0750 root media_rw
    mkdir /mnt/user 0755 root root
    mkdir /mnt/user/0 0755 root root
    mkdir /mnt/expand 0771 system system

    # Storage views to support runtime permissions
    mkdir /storage 0755 root root
    mkdir /mnt/runtime_default 0755 root root
    mkdir /mnt/runtime_default/self 0755 root root
    mkdir /mnt/runtime_read 0755 root root
    mkdir /mnt/runtime_read/self 0755 root root
    mkdir /mnt/runtime_write 0755 root root
    mkdir /mnt/runtime_write/self 0755 root root

    # Symlink to keep legacy apps working in multi-user world
    symlink /storage/self/primary /sdcard
    symlink /mnt/user/0/primary /mnt/runtime_default/self/primary

    # memory control cgroup
    mkdir /dev/memcg 0700 root system
    mount cgroup none /dev/memcg memory

    write /proc/sys/kernel/panic_on_oops 1
    write /proc/sys/kernel/hung_task_timeout_secs 0
    write /proc/cpu/alignment 4
    write /proc/sys/kernel/sched_latency_ns 10000000
    write /proc/sys/kernel/sched_wakeup_granularity_ns 2000000
    write /proc/sys/kernel/sched_compat_yield 1
    write /proc/sys/kernel/sched_child_runs_first 0
    write /proc/sys/kernel/randomize_va_space 2
    write /proc/sys/kernel/kptr_restrict 2
    write /proc/sys/vm/mmap_min_addr 32768
    write /proc/sys/net/ipv4/ping_group_range "0 2147483647"
    write /proc/sys/net/unix/max_dgram_qlen 300
    write /proc/sys/kernel/sched_rt_runtime_us 950000
    write /proc/sys/kernel/sched_rt_period_us 1000000

    # reflect fwmark from incoming packets onto generated replies
    write /proc/sys/net/ipv4/fwmark_reflect 1
    write /proc/sys/net/ipv6/fwmark_reflect 1

    # set fwmark on accepted sockets
    write /proc/sys/net/ipv4/tcp_fwmark_accept 1

    # disable icmp redirects
    write /proc/sys/net/ipv4/conf/all/accept_redirects 0
    write /proc/sys/net/ipv6/conf/all/accept_redirects 0

    # Create cgroup mount points for process groups
    mkdir /dev/cpuctl
    mount cgroup none /dev/cpuctl cpu
    chown system system /dev/cpuctl
    chown system system /dev/cpuctl/tasks
    chmod 0666 /dev/cpuctl/tasks
    write /dev/cpuctl/cpu.shares 1024
    write /dev/cpuctl/cpu.rt_runtime_us 800000
    write /dev/cpuctl/cpu.rt_period_us 1000000

    mkdir /dev/cpuctl/bg_non_interactive
    chown system system /dev/cpuctl/bg_non_interactive/tasks
    chmod 0666 /dev/cpuctl/bg_non_interactive/tasks
    # 5.0 %
    write /dev/cpuctl/bg_non_interactive/cpu.shares 52
    write /dev/cpuctl/bg_non_interactive/cpu.rt_runtime_us 700000
    write /dev/cpuctl/bg_non_interactive/cpu.rt_period_us 1000000

    # sets up initial cpusets for ActivityManager
    mkdir /dev/cpuset
    mount cpuset none /dev/cpuset
    mkdir /dev/cpuset/foreground
    mkdir /dev/cpuset/background
    # this ensures that the cpusets are present and usable, but the device's
    # init.rc must actually set the correct cpus
    write /dev/cpuset/foreground/cpus 0
    write /dev/cpuset/background/cpus 0
    write /dev/cpuset/foreground/mems 0
    write /dev/cpuset/background/mems 0
    chown system system /dev/cpuset
    chown system system /dev/cpuset/foreground
    chown system system /dev/cpuset/background
    chown system system /dev/cpuset/tasks
    chown system system /dev/cpuset/foreground/tasks
    chown system system /dev/cpuset/background/tasks
    chmod 0644 /dev/cpuset/foreground/tasks
    chmod 0644 /dev/cpuset/background/tasks
    chmod 0644 /dev/cpuset/tasks


    # qtaguid will limit access to specific data based on group memberships.
    #   net_bw_acct grants impersonation of socket owners.
    #   net_bw_stats grants access to other apps' detailed tagged-socket stats.
    chown root net_bw_acct /proc/net/xt_qtaguid/ctrl
    chown root net_bw_stats /proc/net/xt_qtaguid/stats

    # Allow everybody to read the xt_qtaguid resource tracking misc dev.
    # This is needed by any process that uses socket tagging.
    chmod 0644 /dev/xt_qtaguid

    # Create location for fs_mgr to store abbreviated output from filesystem
    # checker programs.
    mkdir /dev/fscklogs 0770 root system

    # pstore/ramoops previous console log
    mount pstore pstore /sys/fs/pstore
    chown system log /sys/fs/pstore/console-ramoops
    chmod 0440 /sys/fs/pstore/console-ramoops
    chown system log /sys/fs/pstore/pmsg-ramoops-0
    chmod 0440 /sys/fs/pstore/pmsg-ramoops-0

    # enable armv8_deprecated instruction hooks
    write /proc/sys/abi/swp 1

# Healthd can trigger a full boot from charger mode by signaling this
# property when the power button is held.
on property:sys.boot_from_charger_mode=1
    class_stop charger
    trigger late-init

# Load properties from /system/ + /factory after fs mount.
on load_system_props_action
    load_system_props

on load_persist_props_action
    load_persist_props
    start logd
    start logd-reinit

# Indicate to fw loaders that the relevant mounts are up.
on firmware_mounts_complete
    rm /dev/.booting

# Mount filesystems and start core system services.
on late-init
    trigger early-fs
    trigger fs
    trigger post-fs

    # Load properties from /system/ + /factory after fs mount. Place
    # this in another action so that the load will be scheduled after the prior
    # issued fs triggers have completed.
    trigger load_system_props_action

    # Now we can mount /data. File encryption requires keymaster to decrypt
    # /data, which in turn can only be loaded when system properties are present
    trigger post-fs-data
    trigger load_persist_props_action

    # Remove a file to wake up anything waiting for firmware.
    trigger firmware_mounts_complete

    trigger early-boot
    trigger boot


on post-fs
    start logd
    # once everything is setup, no need to modify /
    mount rootfs rootfs / ro remount
    # Mount shared so changes propagate into child namespaces
    mount rootfs rootfs / shared rec
    # Mount default storage into root namespace
    mount none /mnt/runtime_default /storage slave bind rec

    # We chown/chmod /cache again so because mount is run as root + defaults
    chown system cache /cache
    chmod 0770 /cache
    # We restorecon /cache in case the cache partition has been reset.
    restorecon_recursive /cache

    # Create /cache/recovery in case it's not there. It'll also fix the odd
    # permissions if created by the recovery system.
    mkdir /cache/recovery 0770 system cache

    #change permissions on vmallocinfo so we can grab it from bugreports
    chown root log /proc/vmallocinfo
    chmod 0440 /proc/vmallocinfo

    chown root log /proc/slabinfo
    chmod 0440 /proc/slabinfo

    #change permissions on kmsg & sysrq-trigger so bugreports can grab kthread stacks
    chown root system /proc/kmsg
    chmod 0440 /proc/kmsg
    chown root system /proc/sysrq-trigger
    chmod 0220 /proc/sysrq-trigger
    chown system log /proc/last_kmsg
    chmod 0440 /proc/last_kmsg

    # make the selinux kernel policy world-readable
    chmod 0444 /sys/fs/selinux/policy

    # create the lost+found directories, so as to enforce our permissions
    mkdir /cache/lost+found 0770 root root

on post-fs-data
    # We chown/chmod /data again so because mount is run as root + defaults
    chown system system /data
    chmod 0771 /data
    # We restorecon /data in case the userdata partition has been reset.
    restorecon /data

    # Make sure we have the device encryption key
    start logd
    start vold
    installkey /data

    # Emulated internal storage area
    mkdir /data/media 0770 media_rw media_rw
    # Start bootcharting as soon as possible after the data partition is
    # mounted to collect more data.
    mkdir /data/bootchart 0755 shell shell
    bootchart_init

    # Avoid predictable entropy pool. Carry over entropy from previous boot.
    copy /data/system/entropy.dat /dev/urandom

    # create basic filesystem structure
    mkdir /data/misc 01771 system misc
    mkdir /data/misc/adb 02750 system shell
    mkdir /data/misc/bluedroid 02770 bluetooth net_bt_stack
    # Fix the access permissions and group ownership for 'bt_config.conf'
    chmod 0660 /data/misc/bluedroid/bt_config.conf
    chown bluetooth net_bt_stack /data/misc/bluedroid/bt_config.conf
    mkdir /data/misc/bluetooth 0770 system system
    mkdir /data/misc/keystore 0700 keystore keystore
    mkdir /data/misc/gatekeeper 0700 system system
    mkdir /data/misc/keychain 0771 system system
    mkdir /data/misc/net 0750 root shell
    mkdir /data/misc/radio 0770 system radio
    mkdir /data/misc/sms 0770 system radio
    mkdir /data/misc/zoneinfo 0775 system system
    mkdir /data/misc/vpn 0770 system vpn
    mkdir /data/misc/shared_relro 0771 shared_relro shared_relro
    mkdir /data/misc/systemkeys 0700 system system
    mkdir /data/misc/wifi 0770 wifi wifi
    mkdir /data/misc/wifi/sockets 0770 wifi wifi
    mkdir /data/misc/wifi/wpa_supplicant 0770 wifi wifi
    mkdir /data/misc/ethernet 0770 system system
    mkdir /data/misc/dhcp 0770 dhcp dhcp
    mkdir /data/misc/user 0771 root root
    mkdir /data/misc/perfprofd 0775 root root
    # give system access to wpa_supplicant.conf for backup and restore
    chmod 0660 /data/misc/wifi/wpa_supplicant.conf
    mkdir /data/local 0751 root root
    mkdir /data/misc/media 0700 media media

    # For security reasons, /data/local/tmp should always be empty.
    # Do not place files or directories in /data/local/tmp
    mkdir /data/local/tmp 0771 shell shell
    mkdir /data/data 0771 system system
    mkdir /data/app-private 0771 system system
    mkdir /data/app-asec 0700 root root
    mkdir /data/app-lib 0771 system system
    mkdir /data/app 0771 system system
    mkdir /data/property 0700 root root
    mkdir /data/tombstones 0771 system system

    # create dalvik-cache, so as to enforce our permissions
    mkdir /data/dalvik-cache 0771 root root
    mkdir /data/dalvik-cache/profiles 0711 system system

    # create resource-cache and double-check the perms
    mkdir /data/resource-cache 0771 system system
    chown system system /data/resource-cache
    chmod 0771 /data/resource-cache

    # create the lost+found directories, so as to enforce our permissions
    mkdir /data/lost+found 0770 root root

    # create directory for DRM plug-ins - give drm the read/write access to
    # the following directory.
    mkdir /data/drm 0770 drm drm

    # create directory for MediaDrm plug-ins - give drm the read/write access to
    # the following directory.
    mkdir /data/mediadrm 0770 mediadrm mediadrm

    mkdir /data/adb 0700 root root

    # symlink to bugreport storage location
    symlink /data/data/com.android.shell/files/bugreports /data/bugreports

    # Separate location for storing security policy files on data
    mkdir /data/security 0711 system system

    # Create all remaining /data root dirs so that they are made through init
    # and get proper encryption policy installed
    mkdir /data/backup 0700 system system
    mkdir /data/media 0770 media_rw media_rw
    mkdir /data/ss 0700 system system
    mkdir /data/system 0775 system system
    mkdir /data/system/heapdump 0700 system system
    mkdir /data/user 0711 system system

    setusercryptopolicies /data/user

    # Reload policy from /data/security if present.
    setprop selinux.reload_policy 1

    # Set SELinux security contexts on upgrade or policy update.
    restorecon_recursive /data

    # Check any timezone data in /data is newer than the copy in /system, delete if not.
    exec - system system -- /system/bin/tzdatacheck /system/usr/share/zoneinfo /data/misc/zoneinfo

    # If there is no fs-post-data action in the init.<device>.rc file, you
    # must uncomment this line, otherwise encrypted filesystems
    # won't work.
    # Set indication (checked by vold) that we have finished this action
    #setprop vold.post_fs_data_done 1

on boot
    # basic network init
    ifup lo
    hostname localhost
    domainname localdomain

    # set RLIMIT_NICE to allow priorities from 19 to -20
    setrlimit 13 40 40

    # Memory management.  Basic kernel parameters, and allow the high
    # level system server to be able to adjust the kernel OOM driver
    # parameters to match how it is managing things.
    write /proc/sys/vm/overcommit_memory 1
    write /proc/sys/vm/min_free_order_shift 4
    chown root system /sys/module/lowmemorykiller/parameters/adj
    chmod 0664 /sys/module/lowmemorykiller/parameters/adj
    chown root system /sys/module/lowmemorykiller/parameters/minfree
    chmod 0664 /sys/module/lowmemorykiller/parameters/minfree

    # Tweak background writeout
    write /proc/sys/vm/dirty_expire_centisecs 200
    write /proc/sys/vm/dirty_background_ratio  5

    # Permissions for System Server and daemons.
    chown radio system /sys/android_power/state
    chown radio system /sys/android_power/request_state
    chown radio system /sys/android_power/acquire_full_wake_lock
    chown radio system /sys/android_power/acquire_partial_wake_lock
    chown radio system /sys/android_power/release_wake_lock
    chown system system /sys/power/autosleep
    chown system system /sys/power/state
    chown system system /sys/power/wakeup_count
    chown radio system /sys/power/wake_lock
    chown radio system /sys/power/wake_unlock
    chmod 0660 /sys/power/state
    chmod 0660 /sys/power/wake_lock
    chmod 0660 /sys/power/wake_unlock

    chown system system /sys/devices/system/cpu/cpufreq/interactive/timer_rate
    chmod 0660 /sys/devices/system/cpu/cpufreq/interactive/timer_rate
    chown system system /sys/devices/system/cpu/cpufreq/interactive/timer_slack
    chmod 0660 /sys/devices/system/cpu/cpufreq/interactive/timer_slack
    chown system system /sys/devices/system/cpu/cpufreq/interactive/min_sample_time
    chmod 0660 /sys/devices/system/cpu/cpufreq/interactive/min_sample_time
    chown system system /sys/devices/system/cpu/cpufreq/interactive/hispeed_freq
    chmod 0660 /sys/devices/system/cpu/cpufreq/interactive/hispeed_freq
    chown system system /sys/devices/system/cpu/cpufreq/interactive/target_loads
    chmod 0660 /sys/devices/system/cpu/cpufreq/interactive/target_loads
    chown system system /sys/devices/system/cpu/cpufreq/interactive/go_hispeed_load
    chmod 0660 /sys/devices/system/cpu/cpufreq/interactive/go_hispeed_load
    chown system system /sys/devices/system/cpu/cpufreq/interactive/above_hispeed_delay
    chmod 0660 /sys/devices/system/cpu/cpufreq/interactive/above_hispeed_delay
    chown system system /sys/devices/system/cpu/cpufreq/interactive/boost
    chmod 0660 /sys/devices/system/cpu/cpufreq/interactive/boost
    chown system system /sys/devices/system/cpu/cpufreq/interactive/boostpulse
    chown system system /sys/devices/system/cpu/cpufreq/interactive/input_boost
    chmod 0660 /sys/devices/system/cpu/cpufreq/interactive/input_boost
    chown system system /sys/devices/system/cpu/cpufreq/interactive/boostpulse_duration
    chmod 0660 /sys/devices/system/cpu/cpufreq/interactive/boostpulse_duration
    chown system system /sys/devices/system/cpu/cpufreq/interactive/io_is_busy
    chmod 0660 /sys/devices/system/cpu/cpufreq/interactive/io_is_busy

    # Assume SMP uses shared cpufreq policy for all CPUs
    chown system system /sys/devices/system/cpu/cpu0/cpufreq/scaling_max_freq
    chmod 0660 /sys/devices/system/cpu/cpu0/cpufreq/scaling_max_freq

    chown system system /sys/class/timed_output/vibrator/enable
    chown system system /sys/class/leds/keyboard-backlight/brightness
    chown system system /sys/class/leds/lcd-backlight/brightness
    chown system system /sys/class/leds/button-backlight/brightness
    chown system system /sys/class/leds/jogball-backlight/brightness
    chown system system /sys/class/leds/red/brightness
    chown system system /sys/class/leds/green/brightness
    chown system system /sys/class/leds/blue/brightness
    chown system system /sys/class/leds/red/device/grpfreq
    chown system system /sys/class/leds/red/device/grppwm
    chown system system /sys/class/leds/red/device/blink
    chown system system /sys/class/timed_output/vibrator/enable
    chown system system /sys/module/sco/parameters/disable_esco
    chown system system /sys/kernel/ipv4/tcp_wmem_min
    chown system system /sys/kernel/ipv4/tcp_wmem_def
    chown system system /sys/kernel/ipv4/tcp_wmem_max
    chown system system /sys/kernel/ipv4/tcp_rmem_min
    chown system system /sys/kernel/ipv4/tcp_rmem_def
    chown system system /sys/kernel/ipv4/tcp_rmem_max
    chown root radio /proc/cmdline

    # Define default initial receive window size in segments.
    setprop net.tcp.default_init_rwnd 60

    class_start core

on nonencrypted
    class_start main
    class_start late_start

on property:vold.decrypt=trigger_default_encryption
    start defaultcrypto

on property:vold.decrypt=trigger_encryption
    start surfaceflinger
    start encrypt

on property:sys.init_log_level=*
    loglevel ${sys.init_log_level}

on charger
    class_start charger

on property:vold.decrypt=trigger_reset_main
    class_reset main

on property:vold.decrypt=trigger_load_persist_props
    load_persist_props
    start logd
    start logd-reinit

on property:vold.decrypt=trigger_post_fs_data
    trigger post-fs-data

on property:vold.decrypt=trigger_restart_min_framework
    class_start main

on property:vold.decrypt=trigger_restart_framework
    class_start main
    class_start late_start

on property:vold.decrypt=trigger_shutdown_framework
    class_reset late_start
    class_reset main

on property:sys.powerctl=*
    powerctl ${sys.powerctl}

# system server cannot write to /proc/sys files,
# and chown/chmod does not work for /proc/sys/ entries.
# So proxy writes through init.
on property:sys.sysctl.extra_free_kbytes=*
    write /proc/sys/vm/extra_free_kbytes ${sys.sysctl.extra_free_kbytes}

# "tcp_default_init_rwnd" Is too long!
on property:sys.sysctl.tcp_def_init_rwnd=*
    write /proc/sys/net/ipv4/tcp_default_init_rwnd ${sys.sysctl.tcp_def_init_rwnd}


## Daemon processes to be run by init.
##
service ueventd /sbin/ueventd
    class core
    critical
    seclabel u:r:ueventd:s0

service logd /system/bin/logd
    class core
    socket logd stream 0666 logd logd
    socket logdr seqpacket 0666 logd logd
    socket logdw dgram 0222 logd logd

service logd-reinit /system/bin/logd --reinit
    oneshot
    disabled

service healthd /sbin/healthd
    class core
    critical
    seclabel u:r:healthd:s0

service console /system/bin/sh
    class core
    console
    disabled
    user shell
    group shell log
    seclabel u:r:shell:s0

on property:ro.debuggable=1
    start console

# adbd is controlled via property triggers in init.<platform>.usb.rc
service adbd /sbin/adbd --root_seclabel=u:r:su:s0
    class core
    socket adbd stream 660 system system
    disabled
    seclabel u:r:adbd:s0

# adbd on at boot in emulator
on property:ro.kernel.qemu=1
    start adbd

service lmkd /system/bin/lmkd
    class core
    critical
    socket lmkd seqpacket 0660 system system

service servicemanager /system/bin/servicemanager
    class core
    user system
    group system
    critical
    onrestart restart healthd
    onrestart restart zygote
    onrestart restart media
    onrestart restart surfaceflinger
    onrestart restart drm

service vold /system/bin/vold \
        --blkid_context=u:r:blkid:s0 --blkid_untrusted_context=u:r:blkid_untrusted:s0 \
        --fsck_context=u:r:fsck:s0 --fsck_untrusted_context=u:r:fsck_untrusted:s0
    class core
    socket vold stream 0660 root mount
    socket cryptd stream 0660 root mount
    ioprio be 2

service netd /system/bin/netd
    class main
    socket netd stream 0660 root system
    socket dnsproxyd stream 0660 root inet
    socket mdns stream 0660 root system
    socket fwmarkd stream 0660 root inet

service debuggerd /system/bin/debuggerd
    class main

service debuggerd64 /system/bin/debuggerd64
    class main

service ril-daemon /system/bin/rild
    class main
    socket rild stream 660 root radio
    socket sap_uim_socket1 stream 660 bluetooth bluetooth
    socket rild-debug stream 660 radio system
    user root
    group radio cache inet misc audio log

service surfaceflinger /system/bin/surfaceflinger
    class core
    user system
    group graphics drmrpc
    onrestart restart zygote

service drm /system/bin/drmserver
    class main
    user drm
    group drm system inet drmrpc

service media /system/bin/mediaserver
    class main
    user media
    group audio camera inet net_bt net_bt_admin net_bw_acct drmrpc mediadrm
    ioprio rt 4

# One shot invocation to deal with encrypted volume.
service defaultcrypto /system/bin/vdc --wait cryptfs mountdefaultencrypted
    disabled
    oneshot
    # vold will set vold.decrypt to trigger_restart_framework (default
    # encryption) or trigger_restart_min_framework (other encryption)

# One shot invocation to encrypt unencrypted volumes
service encrypt /system/bin/vdc --wait cryptfs enablecrypto inplace default
    disabled
    oneshot
    # vold will set vold.decrypt to trigger_restart_framework (default
    # encryption)

service bootanim /system/bin/bootanimation
    class core
    user graphics
    group graphics audio
    disabled
    oneshot

service gatekeeperd /system/bin/gatekeeperd /data/misc/gatekeeper
    class late_start
    user system

service installd /system/bin/installd
    class main
    socket installd stream 600 system system

service flash_recovery /system/bin/install-recovery.sh
    class main
    oneshot

service racoon /system/bin/racoon
    class main
    socket racoon stream 600 system system
    # IKE uses UDP port 500. Racoon will setuid to vpn after binding the port.
    group vpn net_admin inet
    disabled
    oneshot

service mtpd /system/bin/mtpd
    class main
    socket mtpd stream 600 system system
    user vpn
    group vpn net_admin inet net_raw
    disabled
    oneshot

service keystore /system/bin/keystore /data/misc/keystore
    class main
    user keystore
    group keystore drmrpc

service dumpstate /system/bin/dumpstate -s
    class main
    socket dumpstate stream 0660 shell log
    disabled
    oneshot

service mdnsd /system/bin/mdnsd
    class main
    user mdnsr
    group inet net_raw
    socket mdnsd stream 0660 mdnsr inet
    disabled
    oneshot

service uncrypt /system/bin/uncrypt
    class main
    disabled
    oneshot

service pre-recovery /system/bin/uncrypt --reboot
    class main
    disabled
    oneshot

service perfprofd /system/xbin/perfprofd
    class late_start
    user root
    oneshot

on property:persist.logd.logpersistd=logcatd
    # all exec/services are called with umask(077), so no gain beyond 0700
    mkdir /data/misc/logd 0700 logd log
    # logd for write to /data/misc/logd, log group for read from pstore (-L)
    exec - logd log -- /system/bin/logcat -L -b all -v threadtime -v usec -v printable -D -f /data/misc/logd/logcat -r 64 -n 256
    start logcatd

service logcatd /system/bin/logcat -b all -v threadtime -v usec -v printable -D -f /data/misc/logd/logcat -r 64 -n 256
    class late_start
    disabled
    # logd for write to /data/misc/logd, log group for read from log daemon
    user logd
    group log<|MERGE_RESOLUTION|>--- conflicted
+++ resolved
@@ -46,17 +46,8 @@
     chown root system /sys/fs/cgroup/memory/sw/tasks
     chmod 0660 /sys/fs/cgroup/memory/sw/tasks
 
-<<<<<<< HEAD
-    mkdir /system
-    mkdir /data 0771 system system
-    mkdir /cache 0770 system cache
-    mkdir /config 0500 root root
-
     # Mount staging areas for devices managed by vold
-=======
->>>>>>> 074ee014
     # See storage config details at http://source.android.com/tech/storage/
-    mkdir /mnt 0755 root system
     mount tmpfs tmpfs /mnt mode=0755,uid=0,gid=1000
     restorecon_recursive /mnt
 
@@ -70,7 +61,6 @@
     mkdir /mnt/expand 0771 system system
 
     # Storage views to support runtime permissions
-    mkdir /storage 0755 root root
     mkdir /mnt/runtime_default 0755 root root
     mkdir /mnt/runtime_default/self 0755 root root
     mkdir /mnt/runtime_read 0755 root root
